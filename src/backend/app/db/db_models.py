--- conflicted
+++ resolved
@@ -207,19 +207,7 @@
 
 
 class DbProjectTeams(Base):
-<<<<<<< HEAD
-    """A SQLAlchemy model representing the relationship between a project and its teams.
-
-    Attributes:
-        team_id (Integer): The ID of the team.
-        project_id (Integer): The ID of the project.
-        role (Integer): The role of the team in the project.
-        project (relationship): A relationship to the project that this team is associated with.
-        team (relationship): A relationship to the team that is associated with this project.
-    """
-=======
     """Link table between teams and projects."""
->>>>>>> 007f1e13
 
     __tablename__ = "project_teams"
     team_id = Column(Integer, ForeignKey("teams.id"), primary_key=True)
@@ -312,25 +300,9 @@
 
 
 class DbTaskInvalidationHistory(Base):
-<<<<<<< HEAD
-    """A SQLAlchemy model representing the most recent history of task invalidation and subsequent validation.
-
-    Attributes:
-        id (Integer): The ID of this invalidation history record.
-        project_id (Integer): The ID of the project that this invalidation history record is associated with.
-        task_id (Integer): The ID of the task that this invalidation history record is associated with.
-        is_closed (Boolean): Whether this invalidation history record is closed or not.
-        mapper_id (BigInteger): The ID of the user who mapped this task.
-        mapped_date (DateTime): The date and time when this task was mapped by the mapper user.
-        invalidator_id (BigInteger): The ID of the user who invalidated this task.
-        invalidated_date (DateTime): The date and time when this task was invalidated by the invalidator user.
-        invalidation_history_id (Integer): The ID of a previous invalidation history record for this task, if any.
-        validator_id (BigInteger): The ID of the user who validated this task after it was invalidated, if any.
-=======
     """Information on task invalidation.
 
     Describes the most recent history of task invalidation and subsequent validation.
->>>>>>> 007f1e13
     """
 
     __tablename__ = "task_invalidation_history"
@@ -365,21 +337,10 @@
 
 
 class DbTaskMappingIssue(Base):
-<<<<<<< HEAD
-    """A SQLAlchemy model representing an issue with a task mapping that contributed to invalidation of the task.
-
-    Attributes:
-        id (Integer): The ID of the task mapping issue.
-        task_history_id (Integer): The ID of the task history record that this issue is associated with.
-        issue (String): A description of the issue.
-        mapping_issue_category_id (Integer): The ID of the category that this issue belongs to.
-        count (Integer): The number of occurrences of this issue.
-=======
     """Describes mapping issues.
 
     An issue (along with an occurrence count) with a
     task mapping that contributed to invalidation of the task.
->>>>>>> 007f1e13
     """
 
     __tablename__ = "task_mapping_issues"
@@ -740,18 +701,7 @@
 
 
 class BackgroundTasks(Base):
-<<<<<<< HEAD
-    """A SQLAlchemy model representing a background task.
-
-    Attributes:
-        id (String): The ID of the background task.
-        name (String): The name of the background task.
-        status (Enum): The status of the background task.
-        message (String): A message associated with the background task.
-    """
-=======
     """Table managing long running background tasks."""
->>>>>>> 007f1e13
 
     __tablename__ = "background_tasks"
 
@@ -763,21 +713,7 @@
 
 
 class DbUserRoles(Base):
-<<<<<<< HEAD
-    """A SQLAlchemy model representing the roles of a user in various contexts.
-
-    Attributes:
-        user_id (BigInteger): The ID of the user.
-        user (relationship): A relationship to the user that this role is associated with.
-        organization_id (Integer): The ID of the organization that this role is associated with, if any.
-        organization (relationship): A relationship to the organization that this role is associated with, if any.
-        project_id (Integer): The ID of the project that this role is associated with, if any.
-        project (relationship): A relationship to the project that this role is associated with, if any.
-        role (Enum): The role of the user in the specified context.
-    """
-=======
     """Fine grained user control for projects, described by roles."""
->>>>>>> 007f1e13
 
     __tablename__ = "user_roles"
 
@@ -791,18 +727,7 @@
 
 
 class DbProjectAOI(Base):
-<<<<<<< HEAD
-    """A SQLAlchemy model representing an Area of Interest for a project.
-
-    Attributes:
-        id (Integer): The ID of the Area of Interest.
-        project_id (String): The ID of the project that this Area of Interest is associated with.
-        geom (Geometry(geometry_type="GEOMETRY", srid=4326)): The geometry of this Area of Interest in WGS84 coordinates.
-        tags (JSONB): A JSON object containing tags for this Area of Interest.
-    """
-=======
     """The AOI geometry for a project."""
->>>>>>> 007f1e13
 
     __tablename__ = "project_aoi"
 
@@ -813,18 +738,7 @@
 
 
 class DbOsmLines(Base):
-<<<<<<< HEAD
-    """A SQLAlchemy model representing OSM lines for a project.
-
-    Attributes:
-        id (Integer): The ID of the OSM line.
-        project_id (String): The ID of the project that this OSM line is associated with.
-        geom (Geometry(geometry_type="GEOMETRY", srid=4326)): The geometry of this OSM line in WGS84 coordinates.
-        tags (JSONB): A JSON object containing tags for this OSM line.
-    """
-=======
     """Associated OSM ways for a project."""
->>>>>>> 007f1e13
 
     __tablename__ = "ways_line"
 
@@ -835,18 +749,7 @@
 
 
 class DbBuildings(Base):
-<<<<<<< HEAD
-    """A SQLAlchemy model representing buildings for a project.
-
-    Attributes:
-        id (Integer): The ID of the building.
-        project_id (String): The ID of the project that this building is associated with.
-        osm_id (String): The OSM ID of this building, if any.
-        geom (Geometry(geometry_type="GEOMETRY", srid=4326)): The geometry of this building in WGS84 coordinates.
-    """
-=======
     """Associated OSM buildings for a project."""
->>>>>>> 007f1e13
 
     __tablename__ = "ways_poly"
 
@@ -858,21 +761,7 @@
 
 
 class DbTilesPath(Base):
-<<<<<<< HEAD
-    """A SQLAlchemy model representing the path to an MBTiles file for a project.
-
-    Attributes:
-        id (Integer): The ID of the MBTiles path.
-        project_id (Integer): The ID of the project that this MBTiles path is associated with.
-        status (Enum): The status of the background task associated with this MBTiles path.
-        path (String): The path to the MBTiles file.
-        tile_source (String): The source of the tiles used to generate the MBTiles file.
-        background_task_id (String): The ID of the background task associated with this MBTiles path.
-        created_at (DateTime): The date and time when this MBTiles path was created.
-    """
-=======
     """Keeping track of mbtile basemaps for a project."""
->>>>>>> 007f1e13
 
     __tablename__ = "mbtiles_path"
 
