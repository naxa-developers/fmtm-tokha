--- conflicted
+++ resolved
@@ -194,13 +194,10 @@
 
 
 class ProjectOut(ProjectBase):
-<<<<<<< HEAD
     """Detailed project information.
 
     Inherits from ProjectBase and provides additional information.
 
     """
 
-=======
->>>>>>> 007f1e13
     pass