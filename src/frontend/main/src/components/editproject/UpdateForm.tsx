<<<<<<< HEAD
import React, { useEffect, useState } from 'react'
=======
import React, { useEffect, useState } from 'react';
>>>>>>> 8c3537b9
import CoreModules from '../../shared/CoreModules';
import environment from '../../environment';
import { FormCategoryService, PostFormUpdate } from '../../api/CreateProjectService';
import { MenuItem } from '@mui/material';
import { diffObject } from '../../utilfunctions/compareUtils.js';

const UpdateForm = ({ projectId }) => {
  const dispatch = CoreModules.useDispatch();
  const editProjectDetails: any = CoreModules.useSelector<any>((state) => state.createproject.editProjectDetails);
  const [uploadForm, setUploadForm] = useState(null);
<<<<<<< HEAD
  const [formUpdateOption, setFormUpdateOption] = useState<any>(null);
  const formUpdateLoading: any = CoreModules.useSelector<any>((state) => state.createproject.formUpdateLoading);
  const defaultTheme: any = CoreModules.useSelector<any>((state) => state.theme.hotTheme);
  // //we use use selector from redux to get all state of defaultTheme from theme slice
  const selectFormWaysList = ['Use Existing Form', 'Upload a Custom Form'];
  const selectFormWays = selectFormWaysList.map((item) => ({ label: item, value: item }));
  const formCategoryList = CoreModules.useSelector((state: any) => state.createproject.formCategoryList);
  // //we use use-selector from redux to get all state of formCategory from createProject slice
  const formCategoryData = formCategoryList.map((item) => ({ label: item.title, value: item.title }));

  useEffect(() => {
    setFormUpdateOption({ ...formUpdateOption, formCategory: editProjectDetails?.xform_title });
  }, [editProjectDetails])


  const onSubmit = () => {
    dispatch(PostFormUpdate(`${environment.baseApiUrl}/projects/update_category?project_id=${projectId}&category=${formUpdateOption?.formCategory}`, uploadForm));
  }
  return (
    <CoreModules.Stack sx={{ width: '50%' }}>

=======
  const [selectedFormCategory, setSelectedFormCategory] = useState(null);
  const formUpdateLoading: any = CoreModules.useSelector<any>((state) => state.createproject.formUpdateLoading);

  const formCategoryList = CoreModules.useSelector((state: any) => state.createproject.formCategoryList);
  const previousXform_title = CoreModules.useSelector((state: any) => state.project.projectInfo.xform_title);
  const formCategoryData = formCategoryList.map((item) => ({ label: item.title, value: item.title }));

  const defaultTheme: any = CoreModules.useSelector<any>((state) => state.theme.hotTheme);
  //we use use selector from redux to get all state of defaultTheme from theme slice

  // Fetching form category list
  useEffect(() => {
    dispatch(FormCategoryService(`${environment.baseApiUrl}/central/list-forms`));
  }, []);

  const onSubmit = () => {
    const diffPayload = diffObject({ category: previousXform_title }, { category: selectedFormCategory });
    console.log(diffPayload, 'diffPayload');

    dispatch(
      PostFormUpdate(`${environment.baseApiUrl}/projects/update_category`, {
        ...(Object.keys(diffPayload).length > 0 ? diffPayload : { category: selectedFormCategory }),
        project_id: projectId,
        upload: uploadForm,
      }),
    );
  };
  useEffect(() => {
    setSelectedFormCategory(previousXform_title);
  }, [previousXform_title]);

  return (
    <CoreModules.Stack sx={{ width: '20%' }}>
      <CoreModules.FormControl sx={{ mb: 3 }}>
        <CoreModules.FormLabel>Form Category</CoreModules.FormLabel>

        <CoreModules.Select
          labelId="form_category-label"
          id="form_category"
          value={selectedFormCategory}
          label="Form Category"
          // sx={{
          //   '&.Mui-focused .MuiOutlinedInput-notchedOutline': {
          //     border: '2px solid black',
          //   },
          // }}
          onChange={(e) => {
            setSelectedFormCategory(e.target.value);
            // handleCustomChange('xform_title', e.target.value);
            // dispatch(
            //   CreateProjectActions.SetIndividualProjectDetailsData({
            //     ...projectDetails,
            //     xform_title: e.target.value,
            //   }),
            // );
          }}
          inputProps={{ shrink: selectedFormCategory ? true : false }}
        >
          {/* onChange={(e) => dispatch(CreateProjectActions.SetProjectDetails({ key: 'xform_title', value: e.target.value }))} > */}
          {formCategoryData?.map((form) => (
            <MenuItem key={form.value} value={form.value}>
              {form.label}
            </MenuItem>
          ))}
        </CoreModules.Select>
        {/* {errors.xform_title && (
          <CoreModules.FormLabel component="h3" sx={{ color: defaultTheme.palette.error.main }}>
            {errors.xform_title}
          </CoreModules.FormLabel>
        )} */}
      </CoreModules.FormControl>
      <CoreModules.FormLabel>Upload .xls/.xlsx/.xml Form</CoreModules.FormLabel>
      <CoreModules.Button variant="contained" component="label">
        <CoreModules.Input
          type="file"
          onChange={(e) => {
            setUploadForm(e.target.files[0]);
          }}
          inputProps={{ accept: '.xml, .xls, .xlsx' }}
        />
        {/* <CoreModules.Typography component="h4">{customFormFile?.name}</CoreModules.Typography> */}
      </CoreModules.Button>
>>>>>>> 8c3537b9
      {/* {!values.uploaded_form && (
          <CoreModules.FormLabel component="h3" sx={{ mt: 2, color: defaultTheme.palette.error.main }}>
            Form File is required.
          </CoreModules.FormLabel>
        )} */}
<<<<<<< HEAD

      <CoreModules.FormControl sx={{ mb: 3 }}>
        <CoreModules.InputLabel
          id="form-category"
          sx={{
            '&.Mui-focused': {
              color: defaultTheme.palette.black,
            },
          }}
        >
          Form Selection
        </CoreModules.InputLabel>
        <CoreModules.Select
          labelId="form_ways-label"
          id="form_ways"
          // value={values.form_ways}
          label="Form Selection"
          sx={{
            '&.Mui-focused .MuiOutlinedInput-notchedOutline': {
              border: '2px solid black',
            },
          }}
          onChange={(e) => {
            setFormUpdateOption({ ...formUpdateOption, formWays: e.target.value });
            // handleCustomChange('form_ways', e.target.value);
            // dispatch(
            //   CreateProjectActions.SetIndividualProjectDetailsData({
            //     ...projectDetails,
            //     form_ways: e.target.value,
            //   }),
            // );
          }}
        // onChange={(e) => dispatch(CreateProjectActions.SetProjectDetails({ key: 'form_ways', value: e.target.value }))}
        >
          {selectFormWays?.map((form) => (
            <CoreModules.MenuItem value={form.value}>{form.label}</CoreModules.MenuItem>
          ))}
        </CoreModules.Select>
        {/* {errors.form_ways && (
          <CoreModules.FormLabel component="h3" sx={{ color: defaultTheme.palette.error.main }}>
            {errors.form_ways}
          </CoreModules.FormLabel>
        )} */}

        <CoreModules.FormControl sx={{ my: 3 }}>
          <CoreModules.InputLabel
            id="form-category"
            sx={{
              '&.Mui-focused': {
                color: defaultTheme.palette.black,
              },
            }}
          >
            Form Category
          </CoreModules.InputLabel>
          <CoreModules.Select
            labelId="form_category-label"
            id="form_category"
            value={editProjectDetails?.xform_title}
            label="Form Category"
            sx={{
              '&.Mui-focused .MuiOutlinedInput-notchedOutline': {
                border: '2px solid black',
              },
            }}
            onChange={(e) => {
              setFormUpdateOption({ ...formUpdateOption, formCategory: e.target.value });
            }}
          >
            {/* onChange={(e) => dispatch(CreateProjectActions.SetProjectDetails({ key: 'xform_title', value: e.target.value }))} > */}
            {formCategoryData?.map((form) => (
              <CoreModules.MenuItem PaperProps={{
                style: {
                  marginTop: "40px"
                }
              }} sx={{
                height: '40px',
                maxHeight: "calc(100% - 633px)"
              }} value={form.value}>{form.label}</CoreModules.MenuItem>
            ))}
          </CoreModules.Select>
          {/* {errors.xform_title && (
            <CoreModules.FormLabel component="h3" sx={{ color: defaultTheme.palette.error.main }}>
              {errors.xform_title}
            </CoreModules.FormLabel>
          )} */}
        </CoreModules.FormControl>

        {formUpdateOption?.formWays === 'Upload a Custom Form' ? <CoreModules.FormControl sx={{ mt: 5 }}>
          <CoreModules.FormLabel>Upload .xls/.xlsx/.xml Form</CoreModules.FormLabel>
          <CoreModules.Button variant="contained" component="label">
            <CoreModules.Input
              type="file"
              onChange={(e) => {
                setUploadForm(e.target.files[0]);
              }}
              inputProps={{ "accept": ".xml, .xls, .xlsx" }}

            />
            {/* <CoreModules.Typography component="h4">{customFormFile?.name}</CoreModules.Typography> */}
          </CoreModules.Button>
        </CoreModules.FormControl> : null}

      </CoreModules.FormControl>
=======
>>>>>>> 8c3537b9
      <CoreModules.Stack sx={{ display: 'flex', justifyContent: 'flex-end', mt: 4 }}>
        <CoreModules.LoadingButton
          disabled={formUpdateLoading}
          type="button"
          loading={formUpdateLoading}
          loadingPosition="end"
          // endIcon={<AssetModules.SettingsSuggestIcon />}
          variant="contained"
          color="error"
          onClick={onSubmit}
        >
          Submit
        </CoreModules.LoadingButton>
<<<<<<< HEAD

=======
>>>>>>> 8c3537b9
      </CoreModules.Stack>
    </CoreModules.Stack>
  );
};

export default UpdateForm;<|MERGE_RESOLUTION|>--- conflicted
+++ resolved
@@ -1,8 +1,4 @@
-<<<<<<< HEAD
-import React, { useEffect, useState } from 'react'
-=======
 import React, { useEffect, useState } from 'react';
->>>>>>> 8c3537b9
 import CoreModules from '../../shared/CoreModules';
 import environment from '../../environment';
 import { FormCategoryService, PostFormUpdate } from '../../api/CreateProjectService';
@@ -13,29 +9,6 @@
   const dispatch = CoreModules.useDispatch();
   const editProjectDetails: any = CoreModules.useSelector<any>((state) => state.createproject.editProjectDetails);
   const [uploadForm, setUploadForm] = useState(null);
-<<<<<<< HEAD
-  const [formUpdateOption, setFormUpdateOption] = useState<any>(null);
-  const formUpdateLoading: any = CoreModules.useSelector<any>((state) => state.createproject.formUpdateLoading);
-  const defaultTheme: any = CoreModules.useSelector<any>((state) => state.theme.hotTheme);
-  // //we use use selector from redux to get all state of defaultTheme from theme slice
-  const selectFormWaysList = ['Use Existing Form', 'Upload a Custom Form'];
-  const selectFormWays = selectFormWaysList.map((item) => ({ label: item, value: item }));
-  const formCategoryList = CoreModules.useSelector((state: any) => state.createproject.formCategoryList);
-  // //we use use-selector from redux to get all state of formCategory from createProject slice
-  const formCategoryData = formCategoryList.map((item) => ({ label: item.title, value: item.title }));
-
-  useEffect(() => {
-    setFormUpdateOption({ ...formUpdateOption, formCategory: editProjectDetails?.xform_title });
-  }, [editProjectDetails])
-
-
-  const onSubmit = () => {
-    dispatch(PostFormUpdate(`${environment.baseApiUrl}/projects/update_category?project_id=${projectId}&category=${formUpdateOption?.formCategory}`, uploadForm));
-  }
-  return (
-    <CoreModules.Stack sx={{ width: '50%' }}>
-
-=======
   const [selectedFormCategory, setSelectedFormCategory] = useState(null);
   const formUpdateLoading: any = CoreModules.useSelector<any>((state) => state.createproject.formUpdateLoading);
 
@@ -118,119 +91,11 @@
         />
         {/* <CoreModules.Typography component="h4">{customFormFile?.name}</CoreModules.Typography> */}
       </CoreModules.Button>
->>>>>>> 8c3537b9
       {/* {!values.uploaded_form && (
           <CoreModules.FormLabel component="h3" sx={{ mt: 2, color: defaultTheme.palette.error.main }}>
             Form File is required.
           </CoreModules.FormLabel>
         )} */}
-<<<<<<< HEAD
-
-      <CoreModules.FormControl sx={{ mb: 3 }}>
-        <CoreModules.InputLabel
-          id="form-category"
-          sx={{
-            '&.Mui-focused': {
-              color: defaultTheme.palette.black,
-            },
-          }}
-        >
-          Form Selection
-        </CoreModules.InputLabel>
-        <CoreModules.Select
-          labelId="form_ways-label"
-          id="form_ways"
-          // value={values.form_ways}
-          label="Form Selection"
-          sx={{
-            '&.Mui-focused .MuiOutlinedInput-notchedOutline': {
-              border: '2px solid black',
-            },
-          }}
-          onChange={(e) => {
-            setFormUpdateOption({ ...formUpdateOption, formWays: e.target.value });
-            // handleCustomChange('form_ways', e.target.value);
-            // dispatch(
-            //   CreateProjectActions.SetIndividualProjectDetailsData({
-            //     ...projectDetails,
-            //     form_ways: e.target.value,
-            //   }),
-            // );
-          }}
-        // onChange={(e) => dispatch(CreateProjectActions.SetProjectDetails({ key: 'form_ways', value: e.target.value }))}
-        >
-          {selectFormWays?.map((form) => (
-            <CoreModules.MenuItem value={form.value}>{form.label}</CoreModules.MenuItem>
-          ))}
-        </CoreModules.Select>
-        {/* {errors.form_ways && (
-          <CoreModules.FormLabel component="h3" sx={{ color: defaultTheme.palette.error.main }}>
-            {errors.form_ways}
-          </CoreModules.FormLabel>
-        )} */}
-
-        <CoreModules.FormControl sx={{ my: 3 }}>
-          <CoreModules.InputLabel
-            id="form-category"
-            sx={{
-              '&.Mui-focused': {
-                color: defaultTheme.palette.black,
-              },
-            }}
-          >
-            Form Category
-          </CoreModules.InputLabel>
-          <CoreModules.Select
-            labelId="form_category-label"
-            id="form_category"
-            value={editProjectDetails?.xform_title}
-            label="Form Category"
-            sx={{
-              '&.Mui-focused .MuiOutlinedInput-notchedOutline': {
-                border: '2px solid black',
-              },
-            }}
-            onChange={(e) => {
-              setFormUpdateOption({ ...formUpdateOption, formCategory: e.target.value });
-            }}
-          >
-            {/* onChange={(e) => dispatch(CreateProjectActions.SetProjectDetails({ key: 'xform_title', value: e.target.value }))} > */}
-            {formCategoryData?.map((form) => (
-              <CoreModules.MenuItem PaperProps={{
-                style: {
-                  marginTop: "40px"
-                }
-              }} sx={{
-                height: '40px',
-                maxHeight: "calc(100% - 633px)"
-              }} value={form.value}>{form.label}</CoreModules.MenuItem>
-            ))}
-          </CoreModules.Select>
-          {/* {errors.xform_title && (
-            <CoreModules.FormLabel component="h3" sx={{ color: defaultTheme.palette.error.main }}>
-              {errors.xform_title}
-            </CoreModules.FormLabel>
-          )} */}
-        </CoreModules.FormControl>
-
-        {formUpdateOption?.formWays === 'Upload a Custom Form' ? <CoreModules.FormControl sx={{ mt: 5 }}>
-          <CoreModules.FormLabel>Upload .xls/.xlsx/.xml Form</CoreModules.FormLabel>
-          <CoreModules.Button variant="contained" component="label">
-            <CoreModules.Input
-              type="file"
-              onChange={(e) => {
-                setUploadForm(e.target.files[0]);
-              }}
-              inputProps={{ "accept": ".xml, .xls, .xlsx" }}
-
-            />
-            {/* <CoreModules.Typography component="h4">{customFormFile?.name}</CoreModules.Typography> */}
-          </CoreModules.Button>
-        </CoreModules.FormControl> : null}
-
-      </CoreModules.FormControl>
-=======
->>>>>>> 8c3537b9
       <CoreModules.Stack sx={{ display: 'flex', justifyContent: 'flex-end', mt: 4 }}>
         <CoreModules.LoadingButton
           disabled={formUpdateLoading}
@@ -244,10 +109,6 @@
         >
           Submit
         </CoreModules.LoadingButton>
-<<<<<<< HEAD
-
-=======
->>>>>>> 8c3537b9
       </CoreModules.Stack>
     </CoreModules.Stack>
   );
