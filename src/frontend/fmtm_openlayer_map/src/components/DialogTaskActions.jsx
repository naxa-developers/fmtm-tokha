--- conflicted
+++ resolved
@@ -21,14 +21,11 @@
   const projectIndex = projectData.findIndex(
     (project) => project.id == currentProjectId
   );
-<<<<<<< HEAD
   const currentStatus = {
     ...projectData?.[projectIndex]?.taskBoundries?.filter((task) => {
       return task.id == taskId;
     })?.[0],
   };
-=======
->>>>>>> 1ef1f923
 
   useEffect(() => {
     if (projectIndex != -1) {
