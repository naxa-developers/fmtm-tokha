<script lang="ts">
	import '$styles/page.css';
	import '$styles/button.css';
	import '@hotosm/ui/dist/hotosm-ui';
	import {
		MapLibre,
		GeoJSON,
		FillLayer,
		LineLayer,
		hoverStateFilter,
		SymbolLayer,
		NavigationControl,
		ScaleControl,
		Control,
		ControlGroup,
		ControlButton,
	} from 'svelte-maplibre';
	import maplibre from 'maplibre-gl';
	import { Protocol } from 'pmtiles';
	import { polygon } from '@turf/helpers';
	import { buffer } from '@turf/buffer';
	import { bbox } from '@turf/bbox';
	import type { Position, Polygon, FeatureCollection } from 'geojson';

	import LocationArcImg from '$assets/images/locationArc.png';
	import LocationDotImg from '$assets/images/locationDot.png';
	import BlackLockImg from '$assets/images/black-lock.png';
	import RedLockImg from '$assets/images/red-lock.png';

	import Legend from '$lib/components/map/legend.svelte';
	import LayerSwitcher from '$lib/components/map/layer-switcher.svelte';
	import Geolocation from '$lib/components/map/geolocation.svelte';
	import FlatGeobuf from '$lib/components/map/flatgeobuf-layer.svelte';
	import { getTaskStore } from '$store/tasks.svelte.ts';
	import { getProjectSetupStepStore, getProjectBasemapStore } from '$store/common.svelte.ts';
	// import { entityFeatcolStore, selectedEntityId } from '$store/entities';
	import { projectSetupStep as projectSetupStepEnum } from '$constants/enums.ts';
<<<<<<< HEAD
	import { baseLayers, osmStyle } from '$constants/baseLayers.ts';
=======
	import { baseLayers, osmStyle, customStyle } from '$constants/baseLayers.ts';
>>>>>>> 4351665d

	type bboxType = [number, number, number, number];

	interface Props {
		projectOutlineCoords: Position[][];
		entitiesUrl: string;
		toggleTaskActionModal: (value: boolean) => void;
		projectId: number;
		setMapRef: (map: maplibregl.Map | undefined) => void;
	}

	let { projectOutlineCoords, entitiesUrl, toggleTaskActionModal, projectId, setMapRef }: Props = $props();

	const taskStore = getTaskStore();
	const projectSetupStepStore = getProjectSetupStepStore();
	const projectBasemapStore = getProjectBasemapStore();

	let map: maplibregl.Map | undefined = $state();
	let loaded: boolean = $state(false);
	let taskAreaClicked: boolean = $state(false);
	let toggleGeolocationStatus: boolean = $state(false);
	let projectSetupStep = $state(null);
	// If no custom layer URL, omit, else set URL from projectPmtilesUrl
	let processedBaseLayers = $derived(
		[
			...baseLayers,
			...(projectBasemapStore.projectPmtilesUrl
				? [{
					...customStyle,
					sources: {
						...customStyle.sources,
						custom: {
							...customStyle.sources.custom,
							url: projectBasemapStore.projectPmtilesUrl,
						},
					},
				}]
				: []),
		]
	);

	$effect(() => {
		projectSetupStep = +projectSetupStepStore.projectSetupStep;
	});

	// set the map ref to parent component
	$effect(() => {
		if (map) {
			setMapRef(map);
			// Register pmtiles protocol
			if (!maplibre.config.REGISTERED_PROTOCOLS.hasOwnProperty('pmtiles')) {
				let protocol = new Protocol();
				maplibre.addProtocol('pmtiles', protocol.tile);
			}
		}
	});

	// Fit the map bounds to the project area
	$effect(() => {
		if (map && projectOutlineCoords) {
			const projectPolygon = polygon(projectOutlineCoords);
			const projectBuffer = buffer(projectPolygon, 100, { units: 'meters' });
			if (projectBuffer) {
				const projectBbox: bboxType = bbox(projectBuffer) as bboxType;
				map.fitBounds(projectBbox, { duration: 0 });
			}
		}
	});
</script>

<!-- Note here we still use Svelte 4 on:click until svelte-maplibre migrates -->
<MapLibre
	bind:map
	bind:loaded
	style={osmStyle}
	class="flex-auto w-full sm:aspect-video h-[calc(100%-4rem)]"
	center={[0, 0]}
	zoom={2}
	attributionControl={false}
	on:click={(_e) => {
		// deselect everything on click, to allow for re-selection
		// if the user clicks on a feature layer directly (on:click)
		taskStore.setSelectedTaskId(null);
		taskAreaClicked = false;
		toggleTaskActionModal(false);
	}}
	images={[
		{ id: 'LOCKED_FOR_MAPPING', url: BlackLockImg },
		{ id: 'LOCKED_FOR_VALIDATION', url: RedLockImg },
		{ id: 'locationArc', url: LocationArcImg },
		{ id: 'locationDot', url: LocationDotImg },
	]}
>
	<!-- Controls -->
	<NavigationControl position="top-left" />
	<ScaleControl />
	<Control class="flex flex-col gap-y-2" position="top-left">
		<ControlGroup>
			<ControlButton on:click={() => (toggleGeolocationStatus = !toggleGeolocationStatus)}
				><hot-icon
					name="geolocate"
					class={`!text-[1.2rem] cursor-pointer  duration-200 ${toggleGeolocationStatus ? 'text-red-600' : 'text-[#52525B]'}`}
				></hot-icon></ControlButton
			>
		</ControlGroup></Control
	>
	<Control class="flex flex-col gap-y-2" position="bottom-right">
		<LayerSwitcher {map} extraStyles={processedBaseLayers} sourcesIdToReAdd={['tasks', 'entities', 'geolocation']} />
		<Legend />
	</Control>
	<!-- Add the Geolocation GeoJSON layer to the map -->
	{#if toggleGeolocationStatus}
		<Geolocation bind:map bind:toggleGeolocationStatus></Geolocation>
	{/if}
	<!-- The task area geojson -->
	<GeoJSON id="tasks" data={taskStore.featcol} promoteId="fid">
		<FillLayer
			hoverCursor="pointer"
			paint={{
				'fill-color': [
					'match',
					['get', 'state'],
					'UNLOCKED_TO_MAP',
					'#ffffff',
					'LOCKED_FOR_MAPPING',
					'#008099',
					'UNLOCKED_TO_VALIDATE',
					'#ade6ef',
					'LOCKED_FOR_VALIDATION',
					'#fceca4',
					'UNLOCKED_DONE',
					'#40ac8c',
					'#c5fbf5', // default color if no match is found
				],
				'fill-opacity': hoverStateFilter(0.3, 0),
			}}
			beforeLayerType="symbol"
			manageHoverState
			on:click={(e) => {
				taskAreaClicked = true;
				const clickedTaskId = e.detail.features?.[0]?.properties?.fid;
				taskStore.setSelectedTaskId(clickedTaskId);
				toggleTaskActionModal(true);
				if (+projectSetupStepStore.projectSetupStep === projectSetupStepEnum['task_selection']) {
					localStorage.setItem(`project-${projectId}-setup`, projectSetupStepEnum['complete_setup']);
					projectSetupStepStore.setProjectSetupStep(projectSetupStepEnum['complete_setup']);
				}
			}}
		/>
		<LineLayer
			layout={{ 'line-cap': 'round', 'line-join': 'round' }}
			paint={{
				'line-color': ['case', ['==', ['get', 'fid'], taskStore.selectedTaskId], '#fa1100', '#0fffff'],
				'line-width': 3,
				'line-opacity': ['case', ['==', ['get', 'fid'], taskStore.selectedTaskId], 1, 0.35],
			}}
			beforeLayerType="symbol"
			manageHoverState
		/>
		<SymbolLayer
			applyToClusters={false}
			hoverCursor="pointer"
			layout={{
				'icon-image': [
					'case',
					['==', ['get', 'state'], 'LOCKED_FOR_MAPPING'],
					'LOCKED_FOR_MAPPING',
					['==', ['get', 'state'], 'LOCKED_FOR_VALIDATION'],
					'LOCKED_FOR_VALIDATION',
					'',
				],
				'icon-allow-overlap': true,
			}}
		/>
	</GeoJSON>
	<!-- The features / entities -->
	<FlatGeobuf id="entities" url={entitiesUrl} extent={taskStore.selectedTaskGeom} extractGeomCols={true} promoteId="id">
		<FillLayer
			paint={{
				'fill-color': '#006600',
				'fill-opacity': 0.5,
			}}
			beforeLayerType="symbol"
			manageHoverState
		/>
	</FlatGeobuf>

	<!-- Offline pmtiles, if present (alternative approach, not baselayer) -->
	<!-- {#if projectBasemapStore.projectPmtilesUrl}
	<RasterTileSource
		url={projectBasemapStore.projectPmtilesUrl}
		tileSize={512}
	>
		<RasterLayer id="pmtile-basemap" paint={{'raster-opacity': 0.8}}></RasterLayer>
	</RasterTileSource>
	{/if} -->

	<!-- Help text for user on first load -->
	{#if projectSetupStep === projectSetupStepEnum['task_selection']}
		<div class="absolute top-5 w-fit bg-[#F097334D] z-10 left-[50%] translate-x-[-50%] p-1">
			<p class="uppercase font-barlow-medium text-base">please select a task / feature for mapping</p>
		</div>
	{/if}
</MapLibre><|MERGE_RESOLUTION|>--- conflicted
+++ resolved
@@ -35,11 +35,7 @@
 	import { getProjectSetupStepStore, getProjectBasemapStore } from '$store/common.svelte.ts';
 	// import { entityFeatcolStore, selectedEntityId } from '$store/entities';
 	import { projectSetupStep as projectSetupStepEnum } from '$constants/enums.ts';
-<<<<<<< HEAD
-	import { baseLayers, osmStyle } from '$constants/baseLayers.ts';
-=======
 	import { baseLayers, osmStyle, customStyle } from '$constants/baseLayers.ts';
->>>>>>> 4351665d
 
 	type bboxType = [number, number, number, number];
 
@@ -63,23 +59,23 @@
 	let toggleGeolocationStatus: boolean = $state(false);
 	let projectSetupStep = $state(null);
 	// If no custom layer URL, omit, else set URL from projectPmtilesUrl
-	let processedBaseLayers = $derived(
-		[
-			...baseLayers,
-			...(projectBasemapStore.projectPmtilesUrl
-				? [{
-					...customStyle,
-					sources: {
-						...customStyle.sources,
-						custom: {
-							...customStyle.sources.custom,
-							url: projectBasemapStore.projectPmtilesUrl,
+	let processedBaseLayers = $derived([
+		...baseLayers,
+		...(projectBasemapStore.projectPmtilesUrl
+			? [
+					{
+						...customStyle,
+						sources: {
+							...customStyle.sources,
+							custom: {
+								...customStyle.sources.custom,
+								url: projectBasemapStore.projectPmtilesUrl,
+							},
 						},
 					},
-				}]
-				: []),
-		]
-	);
+				]
+			: []),
+	]);
 
 	$effect(() => {
 		projectSetupStep = +projectSetupStepStore.projectSetupStep;
