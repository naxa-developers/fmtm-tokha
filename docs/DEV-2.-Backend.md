--- conflicted
+++ resolved
@@ -23,7 +23,6 @@
 
 > Note: If the link doesn't work, check the logs with `docker logs fmtm_api`.
 
-<<<<<<< HEAD
 FMTM uses ODK Central to store ODK data. By default, the Docker setup
 includes a Central server. To add an admin user, with the user (email)
 and password you included in .env, run the following command:
@@ -37,11 +36,6 @@
 > Note: Alternatively, you may use an external Central server and user.
 
 ### 1C: Import Test Data
-=======
-> Note: The ODKCentral admin user will be generated automatically, with provided credentials ODK_CENTRAL_USER:ODK_CENTRAL_PASSWD
-
-### 1B: Import Test Data
->>>>>>> 11df1c99
 
 Some test data is available to get started quickly.
 
@@ -127,7 +121,6 @@
 }
 ```
 
-<<<<<<< HEAD
 > Note: either port 5678 needs to be bound to your localhost, or the `host` parameter can be set to the container IP address.
 
 ### Conclusion
@@ -135,7 +128,4 @@
 project locally outside of Docker, but it requires more setup. The
 frontend is built with React and Typescript, and the backend is built
 with FastAPI. Use the tips provided to customize and extend the
-functionality of the project.
-=======
-> Note: Either port 5678 needs to be bound to your localhost, or the `host` parameter can be set to the container IP address.
->>>>>>> 11df1c99
+functionality of the project.