--- conflicted
+++ resolved
@@ -46,10 +46,6 @@
               user_id: int, 
               skip: int = 0, 
               limit: int = 1000):
-<<<<<<< HEAD
-              
-=======
->>>>>>> c20ae9d1
     if project_id:
         db_tasks = (
                     db.query(db_models.DbTask)
