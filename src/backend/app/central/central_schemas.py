# Copyright (c) 2023 Humanitarian OpenStreetMap Team
#
# This file is part of FMTM.
#
#     FMTM is free software: you can redistribute it and/or modify
#     it under the terms of the GNU General Public License as published by
#     the Free Software Foundation, either version 3 of the License, or
#     (at your option) any later version.
#
#     FMTM is distributed in the hope that it will be useful,
#     but WITHOUT ANY WARRANTY; without even the implied warranty of
#     MERCHANTABILITY or FITNESS FOR A PARTICULAR PURPOSE.  See the
#     GNU General Public License for more details.
#
#     You should have received a copy of the GNU General Public License
#     along with FMTM.  If not, see <https:#www.gnu.org/licenses/>.
#
from loguru import logger as log

from enum import Enum

from pydantic import BaseModel


class CentralBase(BaseModel):
    """
    A Pydantic model representing the base information for interacting with an ODK Central server.

    Attributes:
        central_url (str): The URL of the ODK Central server.
    """
    central_url: str


class Central(CentralBase):
    """
    A Pydantic model representing additional information for interacting with an ODK Central server.

    Attributes:
        geometry_geojson (str): The geometry of a GeoJSON file.
    """
    geometry_geojson: str
    # qr_code_binary: bytes


class CentralOut(CentralBase):
<<<<<<< HEAD
    """
    A Pydantic model representing output information for interacting with an ODK Central server.
    """
    logger.debug("Hello World!")
=======
    log.debug("Hello World!")
>>>>>>> cad4f637


class CentralFileType(BaseModel):
    """
    A Pydantic model representing an enumeration of file types that can be used with ODK Central.

    Attributes:
        filetype (Enum): An enumeration of file types.
    """
    filetype: Enum("FileType", ["xform", "extract", "zip", "xlsform", "all"])
    log.debug("Hello World!")


class CentralDetails(CentralBase):
<<<<<<< HEAD
    """
    A Pydantic model representing detailed information for interacting with an ODK Central server.
    """
    logger.debug("Hello World!")
=======
    log.debug("Hello World!")
>>>>>>> cad4f637
<|MERGE_RESOLUTION|>--- conflicted
+++ resolved
@@ -44,14 +44,7 @@
 
 
 class CentralOut(CentralBase):
-<<<<<<< HEAD
-    """
-    A Pydantic model representing output information for interacting with an ODK Central server.
-    """
-    logger.debug("Hello World!")
-=======
     log.debug("Hello World!")
->>>>>>> cad4f637
 
 
 class CentralFileType(BaseModel):
@@ -66,11 +59,4 @@
 
 
 class CentralDetails(CentralBase):
-<<<<<<< HEAD
-    """
-    A Pydantic model representing detailed information for interacting with an ODK Central server.
-    """
-    logger.debug("Hello World!")
-=======
-    log.debug("Hello World!")
->>>>>>> cad4f637
+    log.debug("Hello World!")