--- conflicted
+++ resolved
@@ -245,20 +245,6 @@
     project_id: int,
     db: Session = Depends(database.get_db),
     ):
-<<<<<<< HEAD
-    """
-    Returns an OSM XML file for a project.
-
-    Args:
-        project_id (int): The ID of the project. This endpoint returns an OSM XML file for this project.
-        db (Session, optional): A database session. Defaults to Depends(database.get_db).
-
-    Returns:
-        Response: A Response object containing an OSM XML file for the specified project.
-    """
-
-=======
->>>>>>> cad4f637
     # JSON FILE PATH
     jsoninfile = f"/tmp/{project_id}_json_infile.json"
 
