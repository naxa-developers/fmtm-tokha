--- conflicted
+++ resolved
@@ -139,21 +139,17 @@
     task_id: int = None,
     db: Session = Depends(database.get_db),
 ):
-<<<<<<< HEAD
-    """Converts submission data to OSM format.
-
-    Args:
-        project_id (int): The ID of the project. This endpoint converts submission data for this project.
-        task_id (int, optional): The ID of the task. If provided, this endpoint converts submission data for this task only. Defaults to None.
-        db (Session, optional): A database session. Defaults to Depends(database.get_db).
-=======
     """This api converts the submission to osm format.
     It takes two parameter: project_id and task_id.
 
     task_id is optional.
     If task_id is provided, this endpoint converts the submission of this task.
     If task_id is not provided, this endpoint converts the submission of the whole project.
->>>>>>> 007f1e13
+
+    Args:
+        project_id (int): The ID of the project. This endpoint converts submission data for this project.
+        task_id (int, optional): The ID of the task. If provided, this endpoint converts submission data for this task only. Defaults to None.
+        db (Session, optional): A database session. Defaults to Depends(database.get_db).
 
     Returns:
         Any: A FileResponse object containing a ZIP file with converted OSM data.
@@ -166,18 +162,6 @@
     project_id: int,
     db: Session = Depends(database.get_db),
 ):
-<<<<<<< HEAD
-    """Returns the submission count for a project.
-
-    Args:
-        project_id (int): The ID of the project. This endpoint returns the submission count for this project.
-        db (Session, optional): A database session. Defaults to Depends(database.get_db).
-
-    Returns:
-        int: The submission count for the specified project.
-    """
-=======
->>>>>>> 007f1e13
     return await submission_crud.get_submission_count_of_a_project(db, project_id)
 
 
@@ -186,18 +170,6 @@
     project_id: int,
     db: Session = Depends(database.get_db),
 ):
-<<<<<<< HEAD
-    """Conflates OSM data for a project.
-
-    Args:
-        project_id (int): The ID of the project. This endpoint conflates OSM data for this project.
-        db (Session, optional): A database session. Defaults to Depends(database.get_db).
-
-    Returns:
-        Any: The conflated OSM data for the specified project.
-    """
-=======
->>>>>>> 007f1e13
     # Submission JSON
     submission = submission_crud.get_all_submissions(db, project_id)
 
