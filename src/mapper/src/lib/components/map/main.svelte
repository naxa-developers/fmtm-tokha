<script lang="ts">
	import '$styles/page.css';
	import '$styles/button.css';
	import '@hotosm/ui/dist/hotosm-ui';
	import {
		MapLibre,
		GeoJSON,
		FillLayer,
		LineLayer,
		hoverStateFilter,
		SymbolLayer,
		NavigationControl,
		ScaleControl,
		Control,
		ControlGroup,
		ControlButton,
	} from 'svelte-maplibre';
	import maplibre from 'maplibre-gl';
	import { Protocol } from 'pmtiles';
	import { polygon } from '@turf/helpers';
	import { buffer } from '@turf/buffer';
	import { bbox } from '@turf/bbox';
	import type { Position } from 'geojson';

	import LocationArcImg from '$assets/images/locationArc.png';
	import LocationDotImg from '$assets/images/locationDot.png';
	import BlackLockImg from '$assets/images/black-lock.png';
	import RedLockImg from '$assets/images/red-lock.png';

	import Legend from '$lib/components/map/legend.svelte';
	import LayerSwitcher from '$lib/components/map/layer-switcher.svelte';
	import Geolocation from '$lib/components/map/geolocation.svelte';
	import FlatGeobuf from '$lib/components/map/flatgeobuf-layer.svelte';
	import { getTaskStore } from '$store/tasks.svelte.ts';
<<<<<<< HEAD
	import { getProjectSetupStepStore } from '$store/common.svelte.ts';
	import { projectSetupStep as projectSetupStepEnum } from '$constants/enums.ts';
	import { baseLayers, osmStyle } from '$constants/baseLayers.ts';
	import { getEntitiesStatusStore } from '$store/entities.svelte.ts';
	import type { GeoJSON as GeoJSONType } from 'geojson';
=======
	import { getProjectSetupStepStore, getProjectBasemapStore } from '$store/common.svelte.ts';
	// import { entityFeatcolStore, selectedEntityId } from '$store/entities';
	import { projectSetupStep as projectSetupStepEnum } from '$constants/enums.ts';
	import { baseLayers, osmStyle, customStyle } from '$constants/baseLayers.ts';
>>>>>>> 4351665d

	type bboxType = [number, number, number, number];

	interface Props {
		projectOutlineCoords: Position[][];
		entitiesUrl: string;
		toggleActionModal: (value: 'task-modal' | 'entity-modal' | null) => void;
		projectId: number;
		setMapRef: (map: maplibregl.Map | undefined) => void;
	}

	let { projectOutlineCoords, entitiesUrl, toggleActionModal, projectId, setMapRef }: Props = $props();

	const taskStore = getTaskStore();
	const projectSetupStepStore = getProjectSetupStepStore();
<<<<<<< HEAD
	const entitiesStore = getEntitiesStatusStore();
=======
	const projectBasemapStore = getProjectBasemapStore();
>>>>>>> 4351665d

	let map: maplibregl.Map | undefined = $state();
	let loaded: boolean = $state(false);
	let taskAreaClicked: boolean = $state(false);
	let toggleGeolocationStatus: boolean = $state(false);
	let projectSetupStep = $state(null);
	// If no custom layer URL, omit, else set URL from projectPmtilesUrl
	let processedBaseLayers = $derived(
		[
			...baseLayers,
			...(projectBasemapStore.projectPmtilesUrl
				? [{
					...customStyle,
					sources: {
						...customStyle.sources,
						custom: {
							...customStyle.sources.custom,
							url: projectBasemapStore.projectPmtilesUrl,
						},
					},
				}]
				: []),
		]
	);

	// using this function since outside click of entity layer couldn't be tracked via FillLayer
	function handleMapClick(e: maplibregl.MapMouseEvent) {
		// returns list of features of entity layer present on that clicked point
		const clickedEntityFeature = map?.queryRenderedFeatures(e.point, {
			layers: ['entity-fill-layer'],
		});
		// returns list of features of task layer present on that clicked point
		const clickedTaskFeature = map?.queryRenderedFeatures(e.point, {
			layers: ['task-fill-layer'],
		});

		// if clicked point contains entity then set it's osm id else set null to store
		if (clickedEntityFeature && clickedEntityFeature?.length > 0) {
			const clickedEntityId = clickedEntityFeature[0]?.properties?.osm_id;
			entitiesStore.setSelectedEntity(clickedEntityId);
		} else {
			entitiesStore.setSelectedEntity(null);
		}

		// if clicked point contains task layer
		if (clickedTaskFeature && clickedTaskFeature?.length > 0) {
			taskAreaClicked = true;
			const clickedTaskId = clickedTaskFeature[0]?.properties?.fid;
			taskStore.setSelectedTaskId(clickedTaskId);
			if (+projectSetupStepStore.projectSetupStep === projectSetupStepEnum['task_selection']) {
				localStorage.setItem(`project-${projectId}-setup`, projectSetupStepEnum['complete_setup']);
				projectSetupStepStore.setProjectSetupStep(projectSetupStepEnum['complete_setup']);
			}
		}

		if (clickedEntityFeature && clickedEntityFeature?.length > 0) {
			toggleActionModal('entity-modal');
		} else if (clickedTaskFeature && clickedTaskFeature?.length > 0) {
			toggleActionModal('task-modal');
		} else {
			toggleActionModal(null);
		}
	}

	$effect(() => {
		if (map) {
			map.on('click', handleMapClick);
			// Cleanup on component unmount
			return () => {
				map?.off('click', handleMapClick);
			};
		}
	});

	$effect(() => {
		projectSetupStep = +projectSetupStepStore.projectSetupStep;
	});

	// set the map ref to parent component
	$effect(() => {
		if (map) {
			setMapRef(map);
			// Register pmtiles protocol
			if (!maplibre.config.REGISTERED_PROTOCOLS.hasOwnProperty('pmtiles')) {
				let protocol = new Protocol();
				maplibre.addProtocol('pmtiles', protocol.tile);
			}
		}
	});

	// Fit the map bounds to the project area
	$effect(() => {
		if (map && projectOutlineCoords) {
			const projectPolygon = polygon(projectOutlineCoords);
			const projectBuffer = buffer(projectPolygon, 100, { units: 'meters' });
			if (projectBuffer) {
				const projectBbox: bboxType = bbox(projectBuffer) as bboxType;
				map.fitBounds(projectBbox, { duration: 0 });
			}
		}
	});

	function addStatusToGeojsonProperty(geojsonData: GeoJSONType) {
		return {
			...geojsonData,
			features: geojsonData.features.map((feature) => {
				const entity = entitiesStore.entitiesStatusList.find((entity) => entity.osmid === feature.properties.osm_id);
				return {
					...feature,
					properties: {
						...feature.properties,
						status: entity?.status,
						entity_id: entity?.entity_id,
					},
				};
			}),
		};
	}
</script>

<!-- Note here we still use Svelte 4 on:click until svelte-maplibre migrates -->
<MapLibre
	bind:map
	bind:loaded
	style={osmStyle}
	class="flex-auto w-full sm:aspect-video h-[calc(100%-4rem)]"
	center={[0, 0]}
	zoom={2}
	attributionControl={false}
	on:click={(_e) => {
		// deselect everything on click, to allow for re-selection
		// if the user clicks on a feature layer directly (on:click)
		taskStore.setSelectedTaskId(null);
		taskAreaClicked = false;
		toggleActionModal(null);
		entitiesStore.setSelectedEntity(null);
	}}
	images={[
		{ id: 'LOCKED_FOR_MAPPING', url: BlackLockImg },
		{ id: 'LOCKED_FOR_VALIDATION', url: RedLockImg },
		{ id: 'locationArc', url: LocationArcImg },
		{ id: 'locationDot', url: LocationDotImg },
	]}
>
	<!-- Controls -->
	<NavigationControl position="top-left" />
	<ScaleControl />
	<Control class="flex flex-col gap-y-2" position="top-left">
		<ControlGroup>
			<ControlButton on:click={() => (toggleGeolocationStatus = !toggleGeolocationStatus)}
				><hot-icon
					name="geolocate"
					class={`!text-[1.2rem] cursor-pointer  duration-200 ${toggleGeolocationStatus ? 'text-red-600' : 'text-[#52525B]'}`}
				></hot-icon></ControlButton
			>
		</ControlGroup></Control
	>
	<Control class="flex flex-col gap-y-2" position="bottom-right">
		<LayerSwitcher {map} extraStyles={processedBaseLayers} sourcesIdToReAdd={['tasks', 'entities', 'geolocation']} />
		<Legend />
	</Control>
	<!-- Add the Geolocation GeoJSON layer to the map -->
	{#if toggleGeolocationStatus}
		<Geolocation bind:map bind:toggleGeolocationStatus></Geolocation>
	{/if}
	<!-- The task area geojson -->
	<GeoJSON id="tasks" data={taskStore.featcol} promoteId="fid">
		<FillLayer
			id="task-fill-layer"
			hoverCursor="pointer"
			paint={{
				'fill-color': [
					'match',
					['get', 'state'],
					'UNLOCKED_TO_MAP',
					'#ffffff',
					'LOCKED_FOR_MAPPING',
					'#008099',
					'UNLOCKED_TO_VALIDATE',
					'#ade6ef',
					'LOCKED_FOR_VALIDATION',
					'#fceca4',
					'UNLOCKED_DONE',
					'#40ac8c',
					'#c5fbf5', // default color if no match is found
				],
				'fill-opacity': hoverStateFilter(0.3, 0),
			}}
			beforeLayerType="symbol"
			manageHoverState
		/>
		<LineLayer
			layout={{ 'line-cap': 'round', 'line-join': 'round' }}
			paint={{
				'line-color': ['case', ['==', ['get', 'fid'], taskStore.selectedTaskId], '#fa1100', '#0fffff'],
				'line-width': 3,
				'line-opacity': ['case', ['==', ['get', 'fid'], taskStore.selectedTaskId], 1, 0.35],
			}}
			beforeLayerType="symbol"
			manageHoverState
		/>
		<SymbolLayer
			applyToClusters={false}
			hoverCursor="pointer"
			layout={{
				'icon-image': [
					'case',
					['==', ['get', 'state'], 'LOCKED_FOR_MAPPING'],
					'LOCKED_FOR_MAPPING',
					['==', ['get', 'state'], 'LOCKED_FOR_VALIDATION'],
					'LOCKED_FOR_VALIDATION',
					'',
				],
				'icon-allow-overlap': true,
			}}
		/>
	</GeoJSON>
	<!-- The features / entities -->
	<FlatGeobuf
		id="entities"
		url={entitiesUrl}
		extent={taskStore.selectedTaskGeom}
		extractGeomCols={true}
		promoteId="id"
		processGeojson={(geojsonData) => addStatusToGeojsonProperty(geojsonData)}
		geojsonUpdateDependency={entitiesStore.entitiesStatusList}
	>
		<FillLayer
			id="entity-fill-layer"
			paint={{
				'fill-opacity': 0.3,
				'fill-color': [
					'match',
					['get', 'status'],
					'READY',
					'#d62822',
					'OPENED_IN_ODK',
					'#fad30a',
					'SURVEY_SUBMITTED',
					'#32a852',
					'#c5fbf5', // default color if no match is found
				],
			}}
			beforeLayerType="symbol"
			manageHoverState
		/>
		<LineLayer
			layout={{ 'line-cap': 'round', 'line-join': 'round' }}
			paint={{
				'line-color': '#fa1100',
				'line-width': ['case', ['==', ['get', 'osm_id'], entitiesStore.selectedEntity], 1, 0],
				'line-opacity': ['case', ['==', ['get', 'osm_id'], entitiesStore.selectedEntity], 1, 0.35],
			}}
			beforeLayerType="symbol"
			manageHoverState
		/>
	</FlatGeobuf>

	<!-- Offline pmtiles, if present (alternative approach, not baselayer) -->
	<!-- {#if projectBasemapStore.projectPmtilesUrl}
	<RasterTileSource
		url={projectBasemapStore.projectPmtilesUrl}
		tileSize={512}
	>
		<RasterLayer id="pmtile-basemap" paint={{'raster-opacity': 0.8}}></RasterLayer>
	</RasterTileSource>
	{/if} -->

	<!-- Help text for user on first load -->
	{#if projectSetupStep === projectSetupStepEnum['task_selection']}
		<div class="absolute top-5 w-fit bg-[#F097334D] z-10 left-[50%] translate-x-[-50%] p-1">
			<p class="uppercase font-barlow-medium text-base">please select a task / feature for mapping</p>
		</div>
	{/if}
</MapLibre><|MERGE_RESOLUTION|>--- conflicted
+++ resolved
@@ -32,18 +32,12 @@
 	import Geolocation from '$lib/components/map/geolocation.svelte';
 	import FlatGeobuf from '$lib/components/map/flatgeobuf-layer.svelte';
 	import { getTaskStore } from '$store/tasks.svelte.ts';
-<<<<<<< HEAD
-	import { getProjectSetupStepStore } from '$store/common.svelte.ts';
-	import { projectSetupStep as projectSetupStepEnum } from '$constants/enums.ts';
-	import { baseLayers, osmStyle } from '$constants/baseLayers.ts';
-	import { getEntitiesStatusStore } from '$store/entities.svelte.ts';
-	import type { GeoJSON as GeoJSONType } from 'geojson';
-=======
 	import { getProjectSetupStepStore, getProjectBasemapStore } from '$store/common.svelte.ts';
 	// import { entityFeatcolStore, selectedEntityId } from '$store/entities';
 	import { projectSetupStep as projectSetupStepEnum } from '$constants/enums.ts';
 	import { baseLayers, osmStyle, customStyle } from '$constants/baseLayers.ts';
->>>>>>> 4351665d
+	import { getEntitiesStatusStore } from '$store/entities.svelte.ts';
+	import type { GeoJSON as GeoJSONType } from 'geojson';
 
 	type bboxType = [number, number, number, number];
 
@@ -59,11 +53,8 @@
 
 	const taskStore = getTaskStore();
 	const projectSetupStepStore = getProjectSetupStepStore();
-<<<<<<< HEAD
 	const entitiesStore = getEntitiesStatusStore();
-=======
 	const projectBasemapStore = getProjectBasemapStore();
->>>>>>> 4351665d
 
 	let map: maplibregl.Map | undefined = $state();
 	let loaded: boolean = $state(false);
@@ -71,23 +62,23 @@
 	let toggleGeolocationStatus: boolean = $state(false);
 	let projectSetupStep = $state(null);
 	// If no custom layer URL, omit, else set URL from projectPmtilesUrl
-	let processedBaseLayers = $derived(
-		[
-			...baseLayers,
-			...(projectBasemapStore.projectPmtilesUrl
-				? [{
-					...customStyle,
-					sources: {
-						...customStyle.sources,
-						custom: {
-							...customStyle.sources.custom,
-							url: projectBasemapStore.projectPmtilesUrl,
+	let processedBaseLayers = $derived([
+		...baseLayers,
+		...(projectBasemapStore.projectPmtilesUrl
+			? [
+					{
+						...customStyle,
+						sources: {
+							...customStyle.sources,
+							custom: {
+								...customStyle.sources.custom,
+								url: projectBasemapStore.projectPmtilesUrl,
+							},
 						},
 					},
-				}]
-				: []),
-		]
-	);
+				]
+			: []),
+	]);
 
 	// using this function since outside click of entity layer couldn't be tracked via FillLayer
 	function handleMapClick(e: maplibregl.MapMouseEvent) {
