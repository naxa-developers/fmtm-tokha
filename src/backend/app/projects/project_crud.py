# Copyright (c) 2022, 2023 Humanitarian OpenStreetMap Team
#
# This file is part of FMTM.
#
#     FMTM is free software: you can redistribute it and/or modify
#     it under the terms of the GNU General Public License as published by
#     the Free Software Foundation, either version 3 of the License, or
#     (at your option) any later version.
#
#     FMTM is distributed in the hope that it will be useful,
#     but WITHOUT ANY WARRANTY; without even the implied warranty of
#     MERCHANTABILITY or FITNESS FOR A PARTICULAR PURPOSE.  See the
#     GNU General Public License for more details.
#
#     You should have received a copy of the GNU General Public License
#     along with FMTM.  If not, see <https:#www.gnu.org/licenses/>.
#
from loguru import logger as log

import base64
import io
import json
import os
import time
import uuid
import zipfile
from base64 import b64encode
from io import BytesIO
from json import dumps, loads
from typing import List
from zipfile import ZipFile

import geoalchemy2
import geojson
import numpy as np
import requests
import segno
import shapely.wkb as wkblib
import sqlalchemy
import pkg_resources
from fastapi import File, HTTPException, UploadFile
from geoalchemy2.shape import from_shape
from geojson import dump
from osm_fieldwork import basemapper
from osm_fieldwork.make_data_extract import PostgresClient
from osm_fieldwork.OdkCentral import OdkAppUser
from osm_fieldwork.xlsforms import xlsforms_path
from osm_fieldwork.json2osm import json2osm
from shapely import wkt
from shapely.geometry import MultiPolygon, Polygon, mapping, shape
from sqlalchemy import and_, column, func, inspect, select, table
from sqlalchemy.dialects.postgresql import insert
from sqlalchemy.orm import Session
from sqlalchemy import text
from sqlalchemy.sql import text
from cpuinfo import get_cpu_info
from ..db import database
import concurrent.futures

from ..central import central_crud
from ..config import settings
from ..db import db_models
from ..db.postgis_utils import geometry_to_geojson, timestamp
from ..tasks import tasks_crud
from ..users import user_crud
from . import project_schemas


QR_CODES_DIR = "QR_codes/"
TASK_GEOJSON_DIR = "geojson/"
TILESDIR = "/opt/tiles"


def get_projects(
    db: Session,
    user_id: int,
    skip: int = 0,
    limit: int = 100,
    db_objects: bool = False,
    hashtags: List[str] = None,
):
    """
    Gets a list of projects.

    Args:
        db (Session): A database session.
        user_id (int): The ID of the user. Only projects created by this user are returned.
        skip (int, optional): The number of projects to skip. Defaults to 0.
        limit (int, optional): The maximum number of projects to return. Defaults to 100.
        db_objects (bool, optional): If True, returns database objects instead of app projects. Defaults to False.
        hashtags (List[str], optional): A list of hashtags to filter projects by. Only projects with these hashtags are returned. Defaults to None.

    Returns:
        Any: A list of projects.
    """
    filters = []
    if user_id:
        filters.append(db_models.DbProject.author_id == user_id)

    if hashtags:
        filters.append(db_models.DbProject.hashtags.op("&&")(hashtags))

    if len(filters) > 0:
        db_projects = (
            db.query(db_models.DbProject)
            .filter(and_(*filters))
            .order_by(db_models.DbProject.id.asc())
            .offset(skip)
            .limit(limit)
            .all()
        )

    else:
        db_projects = (
            db.query(db_models.DbProject)
            .order_by(db_models.DbProject.id.asc())
            .offset(skip)
            .limit(limit)
            .all()
        )
    if db_objects:
        return db_projects
    return convert_to_app_projects(db_projects)


<<<<<<< HEAD
def get_project_summaries(db: Session, user_id: int, skip: int = 0, limit: int = 100, hashtags: str = None):
    """
    Gets a list of project summaries.

    Args:
        db (Session): A database session.
        user_id (int): The ID of the user. Only summaries for projects created by this user are returned.
        skip (int, optional): The number of project summaries to skip. Defaults to 0.
        limit (int, optional): The maximum number of project summaries to return. Defaults to 100.
        hashtags (str, optional): A list of hashtags to filter project summaries by. Only summaries for projects with these hashtags are returned. Defaults to None.

    Returns:
        Any: A list of project summaries.
    """
=======
def get_project_summaries(
    db: Session, user_id: int, skip: int = 0, limit: int = 100, hashtags: str = None
):
>>>>>>> cad4f637
    # TODO: Just get summaries, something like:
    #     db_projects = db.query(db_models.DbProject).with_entities(
    #         db_models.DbProject.id,
    #         db_models.DbProject.priority,
    #         db_models.DbProject.total_tasks,
    #         db_models.DbProject.tasks_mapped,
    #         db_models.DbProject.tasks_validated,
    #         db_models.DbProject.tasks_bad_imagery,
    #     ).join(db_models.DbProject.project_info) \
    #         .with_entities(
    #             db_models.DbProjectInfo.name,
    #             db_models.DbProjectInfo.short_description) \
    #         .filter(
    #         db_models.DbProject.author_id == user_id).offset(skip).limit(limit).all()

    db_projects = get_projects(db, user_id, skip, limit, True, hashtags)
    return convert_to_project_summaries(db_projects)


def get_project_by_id_w_all_tasks(db: Session, project_id: int):
    """
    Gets a project by its ID and includes all tasks.

    Args:
        db (Session): A database session.
        project_id (int): The ID of the project.

    Returns:
        Any: An app project object containing all tasks for the specified project.
    """
    db_project = (
        db.query(db_models.DbProject)
        .filter(db_models.DbProject.id == project_id)
        .first()
    )

    return convert_to_app_project(db_project)


def get_project(db: Session, project_id: int):
    """
    Gets a project by its ID.

    Args:
        db (Session): A database session.
        project_id (int): The ID of the project.

    Returns:
        Any: A database object representing the specified project.
    """
    db_project = (
        db.query(db_models.DbProject)
        .filter(db_models.DbProject.id == project_id)
        .first()
    )
    return db_project


def get_project_by_id(db: Session, project_id: int):
<<<<<<< HEAD
    """
    Gets a project by its ID.

    Args:
        db (Session): A database session.
        project_id (int): The ID of the project.

    Returns:
        Any: A database object representing the specified project.
    """

=======
>>>>>>> cad4f637
    db_project = (
        db.query(db_models.DbProject)
        .filter(db_models.DbProject.id == project_id)
        .order_by(db_models.DbProject.id)
        .first()
    )
    return convert_to_app_project(db_project)


def get_project_info_by_id(db: Session, project_id: int):
<<<<<<< HEAD
    """
    Gets project information by its ID.

    Args:
        db (Session): A database session.
        project_id (int): The ID of the project.

    Returns:
        Any: An app project info object representing the specified project.
    """

=======
>>>>>>> cad4f637
    db_project_info = (
        db.query(db_models.DbProjectInfo)
        .filter(db_models.DbProjectInfo.project_id == project_id)
        .order_by(db_models.DbProjectInfo.project_id)
        .first()
    )
    return convert_to_app_project_info(db_project_info)


def delete_project_by_id(db: Session, project_id: int):
    """
    Deletes a project by its ID.

    Args:
        db (Session): A database session.
        project_id (int): The ID of the project.

    Returns:
        str: A message indicating that the specified project was deleted.
    """
    try:
        db_project = (
            db.query(db_models.DbProject)
            .filter(db_models.DbProject.id == project_id)
            .order_by(db_models.DbProject.id)
            .first()
        )
        if db_project:
            db.delete(db_project)
            db.commit()
    except Exception as e:
        log.error(e)
        raise HTTPException(e) from e
    return f"Project {project_id} deleted"


def partial_update_project_info(
    db: Session, project_metadata: project_schemas.ProjectUpdate, project_id
):
<<<<<<< HEAD
    """
    Partially updates a project's information.

    Args:
        db (Session): A database session.
        project_metadata (project_schemas.ProjectUpdate): The updated project information.
        project_id (int): The ID of the project.

    Returns:
        Any: An app project object representing the updated project.
    """

=======
>>>>>>> cad4f637
    # Get the project from db
    db_project = get_project_by_id(db, project_id)

    # Raise an exception if project is not found.
    if not db_project:
        raise HTTPException(
            status_code=428, detail=f"Project with id {project_id} does not exist"
        ) from None

    # Get project info
    db_project_info = get_project_info_by_id(db, project_id)

    # Update project informations
    if project_metadata.name:
        db_project.project_name_prefix = project_metadata.name
        db_project_info.name = project_metadata.name
    if project_metadata.description:
        db_project_info.description = project_metadata.description
    if project_metadata.short_description:
        db_project_info.short_description = project_metadata.short_description

    db.commit()
    db.refresh(db_project)

    return convert_to_app_project(db_project)


def update_project_info(
    db: Session, project_metadata: project_schemas.BETAProjectUpload, project_id
):
    """
    Updates a project's information.

    Args:
        db (Session): A database session.
        project_metadata (project_schemas.BETAProjectUpload): The updated project information.
        project_id (int): The ID of the project.

    Returns:
        Any: An app project object representing the updated project.
    """
    user = project_metadata.author
    project_info_1 = project_metadata.project_info

    # verify data coming in
    if not user:
        raise HTTPException("No user passed in")
    if not project_info_1:
        raise HTTPException("No project info passed in")

    # get db user
    db_user = user_crud.get_user(db, user.id)
    if not db_user:
        raise HTTPException(
            status_code=400, detail=f"User {user.username} does not exist"
        )

    # verify project exists in db
    db_project = get_project_by_id(db, project_id)
    if not db_project:
        raise HTTPException(
            status_code=428, detail=f"Project with id {project_id} does not exist"
        )

    # Project meta informations
    project_info_1 = project_metadata.project_info

    # Update author of the project
    db_project.author = db_user
    db_project.project_name_prefix = project_info_1.name

    # get project info
    db_project_info = get_project_info_by_id(db, project_id)

    # Update projects meta informations (name, descriptions)
    db_project_info.name = project_info_1.name
    db_project_info.short_description = project_info_1.short_description
    db_project_info.description = project_info_1.description

    db.commit()
    db.refresh(db_project)

    return convert_to_app_project(db_project)


def create_project_with_project_info(
    db: Session, project_metadata: project_schemas.BETAProjectUpload, project_id
):
    """
    Creates a new project with the specified information.

    Args:
        db (Session): A database session.
        project_metadata (project_schemas.BETAProjectUpload): The information for the new project.
        project_id (int): The ID of the new project.

    Returns:
        Any: An app project object representing the newly created project.
    """
    project_user = project_metadata.author
    project_info_1 = project_metadata.project_info
    xform_title = project_metadata.xform_title
    odk_credentials = project_metadata.odk_central
    hashtags = project_metadata.hashtags
    organisation_id = project_metadata.organisation_id

    # verify data coming in
    if not project_user:
        raise HTTPException("No user passed in")
    if not project_info_1:
        raise HTTPException("No project info passed in")

    log.debug(
        "Creating project in FMTM database with vars: "
        f"project_user: {project_user} | "
        f"project_info_1: {project_info_1} | "
        f"xform_title: {xform_title} | "
        f"hashtags: {hashtags}| "
        f"organisation_id: {organisation_id}"
    )

    # Check / set credentials
    if odk_credentials:
        url = odk_credentials.odk_central_url
        user = odk_credentials.odk_central_user
        pw = odk_credentials.odk_central_password

    else:
        log.debug("ODKCentral connection variables not set in function")
        log.debug("Attempting extraction from environment variables")
        url = settings.ODK_CENTRAL_URL
        user = settings.ODK_CENTRAL_USER
        pw = settings.ODK_CENTRAL_PASSWD

    # get db user
    # TODO: get this from logged in user / request instead,
    # return 403 (forbidden) if not authorized
    db_user = user_crud.get_user(db, project_user.id)
    if not db_user:
        raise HTTPException(
            status_code=400, detail=f"User {project_user.username} does not exist"
        )

    hashtags = (
        list(
            map(
                lambda hashtag: hashtag if hashtag.startswith("#") else f"#{hashtag}",
                hashtags,
            )
        )
        if hashtags
        else None
    )
    # create new project
    db_project = db_models.DbProject(
        author=db_user,
        odkid=project_id,
        project_name_prefix=project_info_1.name,
        xform_title=xform_title,
        odk_central_url=url,
        odk_central_user=user,
        odk_central_password=pw,
        hashtags=hashtags,
        organisation_id=organisation_id,
        # country=[project_metadata.country],
        # location_str=f"{project_metadata.city}, {project_metadata.country}",
    )
    db.add(db_project)

    # add project info (project id needed to create project info)
    db_project_info = db_models.DbProjectInfo(
        project=db_project,
        name=project_info_1.name,
        short_description=project_info_1.short_description,
        description=project_info_1.description,
    )
    db.add(db_project_info)

    db.commit()
    db.refresh(db_project)

    return convert_to_app_project(db_project)


def upload_xlsform(
    db: Session,
    xlsform: str,
    name: str,
    category: str,
):
    """
    Uploads an XLSForm to the database.

    Args:
        db (Session): A database session.
        xlsform (str): The XLSForm data to upload.
        name (str): The name of the XLSForm.
        category (str): The category of the XLSForm.

    Returns:
        bool: True if the XLSForm was successfully uploaded, False otherwise.
    """
    try:
        forms = table(
            "xlsforms",
            column("title"),
            column("xls"),
            column("xml"),
            column("id"),
            column("category"),
        )
        ins = insert(forms).values(title=name, xls=xlsform, category=category)
        sql = ins.on_conflict_do_update(
            constraint="xlsforms_title_key",
            set_=dict(title=name, xls=xlsform, category=category),
        )
        db.execute(sql)
        db.commit()
        return True
    except Exception as e:
        raise HTTPException(status=400, detail={"message": str(e)}) from e


def update_multi_polygon_project_boundary(
    db: Session,
    project_id: int,
    boundary: str,
):
    """
    Updates a project's boundary with multiple polygons.

    Args:
        db (Session): A database session.
        project_id (int): The ID of the project.
        boundary (str): A GeoJSON string representing the new boundary.

    Returns:
        bool: True if the project's boundary was successfully updated, False otherwise.
    """
    try:
        if isinstance(boundary, str):
            boundary = json.loads(boundary)

        # verify project exists in db
        db_project = get_project_by_id(db, project_id)
        if not db_project:
            log.error(f"Project {project_id} doesn't exist!")
            return False

        # Update the boundary polyon on the database.
        polygons = boundary["features"]
        log.debug(f"Processing {len(polygons)} task geometries")
        for polygon in polygons:
            # If the polygon is a MultiPolygon, convert it to a Polygon
            if polygon["geometry"]["type"] == "MultiPolygon":
                log.debug("Converting MultiPolygon to Polygon")
                polygon["geometry"]["type"] = "Polygon"
                polygon["geometry"]["coordinates"] = polygon["geometry"]["coordinates"][
                    0
                ]

            def remove_z_dimension(coord):
                """Helper to remove z dimension.

                To be used in lambda, to remove z dimension from
                each coordinate in the feature's geometry.
                """
                return coord.pop() if len(coord) == 3 else None

            # Apply the lambda function to each coordinate in its geometry
            list(map(remove_z_dimension, polygon["geometry"]["coordinates"][0]))

            db_task = db_models.DbTask(
                project_id=project_id,
                outline=wkblib.dumps(shape(polygon["geometry"]), hex=True),
                project_task_index=1,
            )
            db.add(db_task)
            db.commit()

            # Id is passed in the task_name too
            db_task.project_task_name = str(db_task.id)
            log.debug(
                "Created database task | "
                f"Project ID {project_id} | "
                f"Task ID {db_task.project_task_name}"
            )
            db.commit()



        # Generate project outline from tasks
        query = text(f"""SELECT ST_AsText(ST_ConvexHull(ST_Collect(outline)))
                        FROM tasks
                        WHERE project_id={project_id};""")

        log.debug("Generating project outline from tasks")
        result = db.execute(query)
        data = result.fetchone()

        db_project.outline = data[0]
        db_project.centroid = (wkt.loads(data[0])).centroid.wkt
        db.commit()
        db.refresh(db_project)
        log.debug("COMPLETE: creating project boundary, based on task boundaries")

        return True
    except Exception as e:
        log.error(e)
        raise HTTPException(e) from e


async def preview_tasks(boundary: str, dimension: int):
    """
    Previews tasks by returning a list of task objects.

    Args:
        boundary (str): A GeoJSON string representing the boundary of the tasks to preview.
        dimension (int): The dimension of the tasks to preview.

    Returns:
        Any: A list of task objects representing the previewed tasks.
    """

    def remove_z_dimension(coord):
        return coord.pop() if len(coord) == 3 else None

    """ Check if the boundary is a Feature or a FeatureCollection """
    if boundary["type"] == "Feature":
        features = [boundary]
    elif boundary["type"] == "FeatureCollection":
        features = boundary["features"]
    elif boundary["type"] == "Polygon":
        features = [
            {
                "type": "Feature",
                "properties": {},
                "geometry": boundary,
            }
        ]
    else:
        raise HTTPException(
            status_code=400, detail=f"Invalid GeoJSON type: {boundary['type']}"
        )

    """ Apply the lambda function to each coordinate in its geometry ro remove the z-dimension - if it exists"""
    for feature in features:
        list(map(remove_z_dimension, feature["geometry"]["coordinates"][0]))

    boundary = shape(features[0]["geometry"])

    minx, miny, maxx, maxy = boundary.bounds

    # 1 degree = 111139 m
    value = dimension / 111139

    nx = int((maxx - minx) / value)
    ny = int((maxy - miny) / value)
    # gx, gy = np.linspace(minx, maxx, nx), np.linspace(miny, maxy, ny)

    xdiff = abs(maxx - minx)
    ydiff = abs(maxy - miny)
    if xdiff > ydiff:
        gx, gy = np.linspace(minx, maxx, ny), np.linspace(miny, miny + xdiff, ny)
    else:
        gx, gy = np.linspace(minx, minx + ydiff, nx), np.linspace(miny, maxy, nx)
    grid = list()

    id = 0
    for i in range(len(gx) - 1):
        for j in range(len(gy) - 1):
            poly = Polygon(
                [
                    [gx[i], gy[j]],
                    [gx[i], gy[j + 1]],
                    [gx[i + 1], gy[j + 1]],
                    [gx[i + 1], gy[j]],
                    [gx[i], gy[j]],
                ]
            )

            if boundary.intersection(poly):
                feature = geojson.Feature(
                    geometry=boundary.intersection(poly), properties={"id": str(id)}
                )
                id += 1

                geom = shape(feature["geometry"])
                # Check if the geometry is a MultiPolygon
                if geom.geom_type == "MultiPolygon":
                    # Get the constituent Polygon objects from the MultiPolygon
                    polygons = geom.geoms

                    for x in range(len(polygons)):
                        # Convert the two polygons to GeoJSON format
                        feature1 = {
                            "type": "Feature",
                            "properties": {},
                            "geometry": mapping(polygons[x]),
                        }
                        grid.append(feature1)
                else:
                    grid.append(feature)

    collection = geojson.FeatureCollection(grid)

    # If project outline cannot be divided into multiple tasks,
    #   whole boundary is made into a single task.
    if len(collection["features"]) == 0:
        boundary = mapping(boundary)
        out = {
            "type": "FeatureCollection",
            "features": [{"type": "Feature", "geometry": boundary, "properties": {}}],
        }
        return out

    return collection


def get_osm_extracts(boundary: str):
    """
    Gets OSM extracts for a specified boundary.

    Args:
        boundary (str): A GeoJSON string representing the boundary to get OSM extracts for.

    Returns:
        Any: A GeoJSON object containing the OSM extracts for the specified boundary.
    """
    # Filters for osm extracts
    query = {
        "filters": {
            "tags": {
                "all_geometry": {
                    "join_or": {"building": [], "highway": [], "waterway": []}
                }
            }
        }
    }

    json_boundary = json.loads(boundary)

    if json_boundary.get("features", None) is not None:
        query["geometry"] = json_boundary
        # query["geometry"] = json_boundary["features"][0]["geometry"]

    else:
        query["geometry"] = json_boundary

    base_url = settings.UNDERPASS_API_URL
    query_url = f"{base_url}/snapshot/"
    headers = {"accept": "application/json", "Content-Type": "application/json"}

    result = requests.post(query_url, data=json.dumps(query), headers=headers)

    if result.status_code == 200:
        task_id = result.json()["task_id"]
    else:
        return False

    task_url = f"{base_url}/tasks/status/{task_id}"
    # extracts = requests.get(task_url)
    while True:
        result = requests.get(task_url, headers=headers)
        if result.json()["status"] == "PENDING":
            time.sleep(1)
        elif result.json()["status"] == "SUCCESS":
            break

    zip_url = result.json()["result"]["download_url"]
    zip_url
    result = requests.get(zip_url, headers=headers)
    # result.content
    fp = BytesIO(result.content)
    zfp = zipfile.ZipFile(fp, "r")
    zfp.extract("Export.geojson", "/tmp/")
    data = json.loads(zfp.read("Export.geojson"))

    for feature in data["features"]:
        properties = feature["properties"]
        tags = properties.pop("tags", {})
        properties.update(tags)

    return data

async def split_into_tasks(
    db: Session, boundary: str, no_of_buildings: int, has_data_extracts:bool
):
    """
    Splits a project into tasks.
<<<<<<< HEAD

=======
>>>>>>> cad4f637
    Args:
        db (Session): A database session.
        boundary (str): A GeoJSON string representing the boundary of the project to split into tasks.
        no_of_buildings (int): The number of buildings to include in each task.
<<<<<<< HEAD

    Returns:
        Any: A GeoJSON object containing the tasks for the specified project.
    """

=======
    Returns:
        Any: A GeoJSON object containing the tasks for the specified project.
    """
>>>>>>> cad4f637
    project_id = uuid.uuid4()
    outline = json.loads(boundary)
    all_results = []
    boundary_data = []
    result = []
    if outline['type'] == "FeatureCollection":
        boundary_data.extend(feature["geometry"] for feature in outline["features"])
        result.extend(
            process_polygon(db, project_id, data, no_of_buildings, has_data_extracts)
            for data in boundary_data
            )
        for inner_list in result:
            all_results.extend(iter(inner_list))

    elif outline['type'] == "GeometryCollection":
        geometries = outline["geometries"]
        boundary_data.extend(iter(geometries))
        result.extend(
            process_polygon(db, project_id, data, no_of_buildings, has_data_extracts)
            for data in boundary_data
            )
        for inner_list in result:
            all_results.extend(iter(inner_list))

    elif outline['type'] == "Feature":
        boundary_data = outline["geometry"]
        result = process_polygon(db, project_id, boundary_data, no_of_buildings, has_data_extracts)
        all_results.extend(iter(result))
    else:
        boundary_data = outline
        result = process_polygon(db, project_id, boundary_data, no_of_buildings, has_data_extracts)
        all_results.extend(result)
    return {
        "type": "FeatureCollection",
        "features": all_results,
    }


def process_polygon(db:Session, project_id:uuid.UUID, boundary_data:str, no_of_buildings:int, has_data_extracts: bool):
    outline = shape(boundary_data)
    db_task = db_models.DbProjectAOI(
        project_id=project_id,
        geom=outline.wkt,
    )
    db.add(db_task)
    db.commit()

    if not has_data_extracts:
        data = get_osm_extracts(json.dumps(boundary_data))
        if not data:
            return None
        for feature in data["features"]:
            feature_shape = shape(feature['geometry'])
            wkb_element = from_shape(feature_shape, srid=4326)
            if feature['properties'].get('building') == 'yes':
                db_feature = db_models.DbBuildings(
                    project_id=project_id,
                    geom=wkb_element,
                    tags=feature["properties"]
                )
                db.add(db_feature)
            elif 'highway' in feature['properties']:
                db_feature = db_models.DbOsmLines(
                    project_id=project_id,
                    geom=wkb_element,
                    tags=feature["properties"]
                )
                db.add(db_feature)

        db.commit()
    else:
        # Remove the polygons outside of the project AOI using a parameterized query
        query = text(f"""
                    DELETE FROM ways_poly
                    WHERE NOT ST_Within(ST_Centroid(ways_poly.geom), (SELECT geom FROM project_aoi WHERE project_id = '{project_id}'));
                """)
        result = db.execute(query)
        db.commit()
    with open('app/db/split_algorithm.sql', 'r') as sql_file:
        query = sql_file.read()
    result = db.execute(text(query), params={'num_buildings': no_of_buildings})
    result = result.fetchall()
    db.query(db_models.DbBuildings).delete()
    db.query(db_models.DbOsmLines).delete()
    db.query(db_models.DbProjectAOI).delete()
    db.commit()

    return result[0][0]['features']



# def update_project_boundary(
#     db: Session, project_id: int, boundary: str, dimension: int
# ):
#     # verify project exists in db
#     db_project = get_project_by_id(db, project_id)
#     if not db_project:
#         log.error(f"Project {project_id} doesn't exist!")
#         return False

#     """Use a lambda function to remove the "z" dimension from each coordinate in the feature's geometry """

#     def remove_z_dimension(coord):
#         return coord.pop() if len(coord) == 3 else None

#     """ Check if the boundary is a Feature or a FeatureCollection """
#     if boundary["type"] == "Feature":
#         features = [boundary]
#     elif boundary["type"] == "FeatureCollection":
#         features = boundary["features"]
#     else:
#         # Delete the created Project
#         db.delete(db_project)
#         db.commit()

#         # Raise an exception
#         raise HTTPException(
#             status_code=400, detail=f"Invalid GeoJSON type: {boundary['type']}"
#         )

#     """ Apply the lambda function to each coordinate in its geometry """
#     for feature in features:
#         list(map(remove_z_dimension, feature["geometry"]["coordinates"][0]))

#     """Update the boundary polyon on the database."""
#     outline = shape(features[0]["geometry"])

#     # If the outline is a multipolygon, use the first polygon
#     if isinstance(outline, MultiPolygon):
#         outline = outline.geoms[0]

#     db_project.outline = outline.wkt
#     db_project.centroid = outline.centroid.wkt

#     db.commit()
#     db.refresh(db_project)
#     log.debug("Added project boundary!")

#     result = create_task_grid(db, project_id=project_id, delta=dimension)

#     tasks = eval(result)
#     for poly in tasks["features"]:
#         log.debug(poly)
#         task_name = str(poly["properties"]["id"])
#         db_task = db_models.DbTask(
#             project_id=project_id,
#             project_task_name=task_name,
#             outline=wkblib.dumps(shape(poly["geometry"]), hex=True),
#             # qr_code=db_qr,
#             # qr_code_id=db_qr.id,
#             # project_task_index=feature["properties"]["fid"],
#             project_task_index=1,
#             # geometry_geojson=geojson.dumps(task_geojson),
#             # initial_feature_count=len(task_geojson["features"]),
#         )

#         db.add(db_task)
#         db.commit()

#         # FIXME: write to tasks table
#     return True


def update_project_boundary(
    db: Session, project_id: int, boundary: str, dimension: int
):
    """
    Updates a project's boundary.

    Args:
        db (Session): A database session.
        project_id (int): The ID of the project.
        boundary (str): A GeoJSON string representing the new boundary.
        dimension (int): The dimension of the tasks to create.

    Returns:
        bool: True if the project's boundary was successfully updated, False otherwise.
    """
    
    db_project = get_project_by_id(db, project_id)
    if not db_project:
        log.error(f"Project {project_id} doesn't exist!")
        return False

    """Use a lambda function to remove the "z" dimension from each coordinate in the feature's geometry """

    def remove_z_dimension(coord):
        return coord.pop() if len(coord) == 3 else None

    """ Check if the boundary is a Feature or a FeatureCollection """
    if boundary["type"] == "Feature":
        features = [boundary]
    elif boundary["type"] == "FeatureCollection":
        features = boundary["features"]
    elif boundary["type"] == "Polygon":
        features = [
            {
                "type": "Feature",
                "properties": {},
                "geometry": boundary,
            }
        ]
    else:
        # Delete the created Project
        db.delete(db_project)
        db.commit()

        # Raise an exception
        raise HTTPException(
            status_code=400, detail=f"Invalid GeoJSON type: {boundary['type']}"
        )

    """ Apply the lambda function to each coordinate in its geometry """
    for feature in features:
        list(map(remove_z_dimension, feature["geometry"]["coordinates"][0]))

    """Update the boundary polyon on the database."""
    outline = shape(features[0]["geometry"])

    # If the outline is a multipolygon, use the first polygon
    if isinstance(outline, MultiPolygon):
        outline = outline.geoms[0]

    db_project.outline = outline.wkt
    db_project.centroid = outline.centroid.wkt

    db.commit()
    db.refresh(db_project)
    log.debug("Added project boundary!")

    result = create_task_grid(db, project_id=project_id, delta=dimension)

    # Delete features from the project
    db.query(db_models.DbFeatures).filter(
        db_models.DbFeatures.project_id == project_id
    ).delete()

    # Delete all tasks of the project if there are some
    db.query(db_models.DbTask).filter(
        db_models.DbTask.project_id == project_id
    ).delete()

    tasks = eval(result)
    for poly in tasks["features"]:
        log.debug(poly)
        task_name = str(poly["properties"]["id"])
        db_task = db_models.DbTask(
            project_id=project_id,
            project_task_name=task_name,
            outline=wkblib.dumps(shape(poly["geometry"]), hex=True),
            # qr_code=db_qr,
            # qr_code_id=db_qr.id,
            # project_task_index=feature["properties"]["fid"],
            project_task_index=1,
            # geometry_geojson=geojson.dumps(task_geojson),
            # initial_feature_count=len(task_geojson["features"]),
        )
        db.add(db_task)
        db.commit()

        # FIXME: write to tasks table
    return True


def update_project_with_zip(
    db: Session,
    project_id: int,
    project_name_prefix: str,
    task_type_prefix: str,
    uploaded_zip: UploadFile,
):
    """
    Updates a project with data from a ZIP file.

    Args:
        db (Session): A database session.
        project_id (int): The ID of the project.
        project_name_prefix (str): The prefix for the project's name.
        task_type_prefix (str): The prefix for the task type.
        uploaded_zip (UploadFile): The uploaded ZIP file containing the data to update the project with.

    Returns:
        Any: An app project object representing the updated project.
    """
    # TODO: ensure that logged in user is user who created this project, return 403 (forbidden) if not authorized

    # ensure file upload is zip
    if uploaded_zip.content_type not in [
        "application/zip",
        "application/zip-compressed",
        "application/x-zip-compressed",
    ]:
        raise HTTPException(
            status_code=415,
            detail=f"File must be a zip. Uploaded file was {uploaded_zip.content_type}",
        )

    with ZipFile(io.BytesIO(uploaded_zip.file.read()), "r") as zip:
        # verify valid zip file
        bad_file = zip.testzip()
        if bad_file:
            raise HTTPException(
                status_code=400, detail=f"Zip contained a bad file: {bad_file}"
            )

        # verify zip includes top level files & directories
        listed_files = zip.namelist()

        if QR_CODES_DIR not in listed_files:
            raise HTTPException(
                status_code=400,
                detail=f"Zip must contain directory named {QR_CODES_DIR}",
            )

        if TASK_GEOJSON_DIR not in listed_files:
            raise HTTPException(
                status_code=400,
                detail=f"Zip must contain directory named {TASK_GEOJSON_DIR}",
            )

        outline_filename = f"{project_name_prefix}.geojson"
        if outline_filename not in listed_files:
            raise HTTPException(
                status_code=400,
                detail=f'Zip must contain file named "{outline_filename}" that contains a FeatureCollection outlining the project',
            )

        task_outlines_filename = f"{project_name_prefix}_polygons.geojson"
        if task_outlines_filename not in listed_files:
            raise HTTPException(
                status_code=400,
                detail=f'Zip must contain file named "{task_outlines_filename}" that contains a FeatureCollection where each Feature outlines a task',
            )

        # verify project exists in db
        db_project = get_project_by_id(db, project_id)
        if not db_project:
            raise HTTPException(
                status_code=428, detail=f"Project with id {project_id} does not exist"
            )

        # add prefixes
        db_project.project_name_prefix = project_name_prefix
        db_project.task_type_prefix = task_type_prefix

        # generate outline from file and add to project
        outline_shape = get_outline_from_geojson_file_in_zip(
            zip, outline_filename, f"Could not generate Shape from {outline_filename}"
        )
        db_project.outline = outline_shape.wkt
        db_project.centroid = outline_shape.centroid.wkt

        # get all task outlines from file
        project_tasks_feature_collection = get_json_from_zip(
            zip,
            task_outlines_filename,
            f"Could not generate FeatureCollection from {task_outlines_filename}",
        )

        # generate task for each feature
        try:
            task_count = 0
            db_project.total_tasks = len(project_tasks_feature_collection["features"])
            for feature in project_tasks_feature_collection["features"]:
                task_name = feature["properties"]["task"]

                # generate and save qr code in db
                qr_filename = (
                    f"{project_name_prefix}_{task_type_prefix}__{task_name}.png"
                )
                db_qr = get_dbqrcode_from_file(
                    zip,
                    QR_CODES_DIR + qr_filename,
                    f"QRCode for task {task_name} does not exist. File should be in {qr_filename}",
                )
                db.add(db_qr)

                # save outline
                task_outline_shape = get_shape_from_json_str(
                    feature,
                    f"Could not create task outline for {task_name} using {feature}",
                )

                # extract task geojson
                task_geojson_filename = (
                    f"{project_name_prefix}_{task_type_prefix}__{task_name}.geojson"
                )
                task_geojson = get_json_from_zip(
                    zip,
                    TASK_GEOJSON_DIR + task_geojson_filename,
                    f"Geojson for task {task_name} does not exist",
                )

                # generate qr code id first
                db.flush()
                # save task in db
                task = db_models.DbTask(
                    project_id=project_id,
                    project_task_index=feature["properties"]["fid"],
                    project_task_name=task_name,
                    qr_code=db_qr,
                    qr_code_id=db_qr.id,
                    outline=task_outline_shape.wkt,
                    # geometry_geojson=json.dumps(task_geojson),
                    initial_feature_count=len(task_geojson["features"]),
                )
                db.add(task)

                # for error messages
                task_count = task_count + 1
            db_project.last_updated = timestamp()

            db.commit()
            # should now include outline, geometry and tasks
            db.refresh(db_project)

            return db_project

        # Exception was raised by app logic and has an error message, just pass it along
        except HTTPException as e:
            raise e

        # Unexpected exception
        except Exception as e:
            raise HTTPException(
                status_code=500,
                detail=f"{task_count} tasks were created before the following error was thrown: {e}, on feature: {feature}",
            )


# ---------------------------
# ---- SUPPORT FUNCTIONS ----
# ---------------------------


def read_xlsforms(
    db: Session,
    directory: str,
):
    """
    Reads a list of XLSForms from a directory.

    Args:
        db (Session): A database session.
        directory (str): The path to the directory containing the XLSForms.

    Returns:
        List[str]: A list of XLSForms read from the specified directory.
    """
    xlsforms = list()
    package_name = "osm_fieldwork"
    for xls in os.listdir(directory):
        if xls.endswith(".xls") or xls.endswith(".xlsx"):
            file_name = xls.split(".")[0]
            yaml_file_name = f"data_models/{file_name}.yaml"
            if pkg_resources.resource_exists(package_name,yaml_file_name):
                xlsforms.append(xls)
            else:
                continue
    log.info(xls)
    inspect(db_models.DbXForm)
    forms = table(
        "xlsforms", column("title"), column("xls"), column("xml"), column("id")
    )
    # x = Table('xlsforms', MetaData())
    # x.primary_key.columns.values()

    for xlsform in xlsforms:
        infile = f"{directory}/{xlsform}"
        if os.path.getsize(infile) <= 0:
            log.warning(f"{infile} is empty!")
            continue
        xls = open(infile, "rb")
        name = xlsform.split(".")[0]
        data = xls.read()
        xls.close()
        # log.info(xlsform)
        ins = insert(forms).values(title=name, xls=data)
        sql = ins.on_conflict_do_update(
            constraint="xlsforms_title_key", set_=dict(title=name, xls=data)
        )
        db.execute(sql)
        db.commit()

    return xlsforms


def get_odk_id_for_project(db: Session, project_id: int):
    """
    Gets the ODK project ID for a specified project.

    Args:
        db (Session): A database session.
        project_id (int): The ID of the project.

    Returns:
        Any: The ODK project ID for the specified project.
    """
    project = table(
        "projects",
        column("odkid"),
    )

    where = f"id={project_id}"
    sql = select(project).where(text(where))
    log.info(str(sql))
    result = db.execute(sql)

    # There should only be one match
    if result.rowcount != 1:
        log.warning(str(sql))
        return False
    project_info = result.first()
    return project_info.odkid


def upload_custom_data_extracts(
    db: Session,
    project_id: int,
    contents: str,
    category: str = "buildings",
):
    """Uploads custom data extracts to the database.

    Args:
        db (Session): The database session object.
        project_id (int): The ID of the project.
        contents (str): The custom data extracts contents.

    Returns:
        bool: True if the upload is successful.
    """
    project = get_project(db, project_id)

    if not project:
        raise HTTPException(status_code=404, detail="Project not found")

    project_geojson = json.loads(db.query(func.ST_AsGeoJSON(project.outline)).scalar())

    features_data = json.loads(contents)

    # # Data Cleaning
    # cleaned = FilterData()
    # models = xlsforms_path.replace("xlsforms", "data_models")
    # xlsfile = f"{category}.xls"  # FIXME: for custom form
    # file = f"{xlsforms_path}/{xlsfile}"
    # if os.path.exists(file):
    #     title, extract = cleaned.parse(file)
    # elif os.path.exists(f"{file}x"):
    #     title, extract = cleaned.parse(f"{file}x")
    # # Remove anything in the data extract not in the choices sheet.
    # cleaned_data = cleaned.cleanData(features_data)

    for feature in features_data["features"]:
        feature_shape = shape(feature["geometry"])

        if not (shape(project_geojson).contains(feature_shape)):
            continue

        # If the osm extracts contents do not have a title, provide an empty text for that.
        feature["properties"]["title"] = ""

        feature_shape = shape(feature["geometry"])

        wkb_element = from_shape(feature_shape, srid=4326)
        feature_mapping = {
            "project_id": project_id,
            "geometry": wkb_element,
            "properties": feature["properties"],
        }
        featuree = db_models.DbFeatures(**feature_mapping)
        db.add(featuree)
        db.commit()

    return True


def generate_task_files(
    db: Session,
    project_id: int,
    task_id: int,
    xlsform: str,
    form_type: str,
    odk_credentials: project_schemas.ODKCentral,
):
<<<<<<< HEAD
    """
    Generates task files for a specified project.

    Args:
        db (Session): A database session.
        project_id (int): The ID of the project.
        task_id (int): The ID of the task.
        xlsform (str): The XLSForm data to use when generating the task files.
        form_type (str): The type of form to use when generating the task files.
        odk_credentials (project_schemas.ODKCentral): The ODK credentials to use when generating the task files.

    Returns:
        bool: True if the task files were successfully generated, False otherwise.
    """

=======
    project_log = log.bind(task="create_project", project_id=project_id)
>>>>>>> cad4f637

    project_log.info(f"Generating files for task {task_id}")
    project = get_project(db, project_id)
    odk_id = project.odkid
    project_name = project.project_name_prefix
    category = project.xform_title
    name = f"{project_name}_{category}_{task_id}"

    # Create an app user for the task
    project_log.info(f"Creating app user for task {task_id}")
    appuser = central_crud.create_appuser(odk_id, name, odk_credentials)

    # If app user could not be created, raise an exception.
    if not appuser:
        project_log.error(f"Couldn't create appuser for project")
        return False

    # prefix should be sent instead of name
    project_log.info(f"Creating qr code for task {task_id}")
    create_qr = create_qrcode(
        db,
        odk_id,
        appuser.json()["token"],
        project_name,
        odk_credentials.odk_central_url,
    )

    task = tasks_crud.get_task(db, task_id)
    task.qr_code_id = create_qr["qr_code_id"]
    db.commit()
    db.refresh(task)

    # This file will store xml contents of an xls form.
    xform = f"/tmp/{name}.xml"
    extracts = f"/tmp/{name}.geojson"  # This file will store osm extracts

    # xform_id_format
    xform_id = f"{name}".split("_")[2]

    # Get the features for this task.
    # Postgis query to filter task inside this task outline and of this project
    # Update those features and set task_id
    query = text(f"""UPDATE features
                SET task_id={task_id}
                WHERE id IN (
                    SELECT id
                    FROM features
                    WHERE project_id={project_id}
                    AND ST_IsValid(geometry)
                    AND ST_IsValid('{task.outline}'::Geometry)
                    AND ST_Contains('{task.outline}'::Geometry, ST_Centroid(geometry))
                )""")

    result = db.execute(query)

    # Get the geojson of those features for this task.
    query = text(f"""SELECT jsonb_build_object(
                'type', 'FeatureCollection',
                'features', jsonb_agg(feature)
                )
                FROM (
                SELECT jsonb_build_object(
                    'type', 'Feature',
                    'id', id,
                    'geometry', ST_AsGeoJSON(geometry)::jsonb,
                    'properties', properties
                ) AS feature
                FROM features
                WHERE project_id={project_id} and task_id={task_id}
                ) features;""")

    result = db.execute(query)

    features = result.fetchone()[0]

    upload_media = False if features['features'] is None else True

    # Update outfile containing osm extracts with the new geojson contents containing title in the properties.
    with open(extracts, "w") as jsonfile:
        jsonfile.truncate(0)  # clear the contents of the file
        dump(features, jsonfile)

    project_log.info(f"Generating xform for task {task_id}")
    outfile = central_crud.generate_updated_xform(xlsform, xform, form_type)


    # Create an odk xform
    project_log.info(f"Uploading media in {task_id}")
    result = central_crud.create_odk_xform(odk_id, task_id, outfile, odk_credentials, False, upload_media)
    # result = central_crud.create_odk_xform(odk_id, task_id, outfile, odk_credentials)

    project_log.info(f"Updating role for app user in task {task_id}")
    # Update the user role for the created xform.
    try:
        # Pass odk credentials
        if odk_credentials:
            url = odk_credentials.odk_central_url
            user = odk_credentials.odk_central_user
            pw = odk_credentials.odk_central_password

        else:
            log.debug("ODKCentral connection variables not set in function")
            log.debug("Attempting extraction from environment variables")
            url = settings.ODK_CENTRAL_URL
            user = settings.ODK_CENTRAL_USER
            pw = settings.ODK_CENTRAL_PASSWD

        odk_app = OdkAppUser(url, user, pw)

        odk_app.updateRole(
            projectId=odk_id, xform=xform_id, actorId=appuser.json()["id"]
        )
    except Exception as e:
        log.warning(str(e))

    project.extract_completed_count += 1
    db.commit()
    db.refresh(project)

    return True



def generate_task_files_wrapper(project_id, task, xlsform, form_type, odk_credentials):
    for db in database.get_db():
        generate_task_files(db, project_id, task, xlsform, form_type, odk_credentials)


def generate_appuser_files(
    db: Session,
    project_id: int,
    extract_polygon: bool,
    upload: str,
    extracts_contents: str,
    category: str,
    form_type: str,
    background_task_id: uuid.UUID,
):
<<<<<<< HEAD
    """
    Generates app user files for a specified project.

    Args:
        db (Session): A database session.
        project_id (int): The ID of the project.
        extract_polygon (bool): If True, extracts polygons from OSM data.
        upload (str): The data to upload when generating the app user files.
        extracts_contents (str): The contents of the extracts to use when generating the app user files.
        category (str): The category of the XLSForm to use when generating the app user files.
        form_type (str): The type of form to use when generating the app user files.
        background_task_id (uuid.UUID): The ID of the background task.

    Returns:
        Any: An object representing the generated app user files.
    """
    

=======
    """Generate the files for each appuser.
    QR code, new XForm, and the OSM data extract.

    Parameters:
        - db: the database session
        - project_id: Project ID
        - extract_polygon: boolean to determine if we should extract the polygon
        - upload: the xls file to upload if we have a custom form
        - category: the category of the project
        - form_type: weather the form is xls, xlsx or xml
        - background_task_id: the task_id of the background task running this function.
    """
>>>>>>> cad4f637
    try:
        project_log = log.bind(task="create_project", project_id=project_id)
        
        project_log.info(f"Starting generate_appuser_files for project {project_id}")

        # Get the project table contents.
        project = table(
            "projects",
            column("project_name_prefix"),
            column("xform_title"),
            column("id"),
            column("odk_central_url"),
            column("odk_central_user"),
            column("odk_central_password"),
            column("outline"),
        )

        where = f"id={project_id}"
        sql = select(
            project.c.project_name_prefix,
            project.c.xform_title,
            project.c.id,
            project.c.odk_central_url,
            project.c.odk_central_user,
            project.c.odk_central_password,
            geoalchemy2.functions.ST_AsGeoJSON(project.c.outline).label("outline"),
        ).where(text(where))
        result = db.execute(sql)

        # There should only be one match
        if result.rowcount != 1:
            log.warning(str(sql))
            if result.rowcount < 1:
                raise HTTPException(status_code=400, detail="Project not found")
            else:
                raise HTTPException(status_code=400, detail="Multiple projects found")

        one = result.first()

        if one:
            prefix = one.project_name_prefix

            # Get odk credentials from project.
            odk_credentials = {
                "odk_central_url": one.odk_central_url,
                "odk_central_user": one.odk_central_user,
                "odk_central_password": one.odk_central_password,
            }

            odk_credentials = project_schemas.ODKCentral(**odk_credentials)

            xform_title = one.xform_title if one.xform_title else None

            if upload:
                xlsform = f"/tmp/custom_form.{form_type}"
                contents = upload
                with open(xlsform, "wb") as f:
                    f.write(contents)
            else:
                xlsform = f"{xlsforms_path}/{xform_title}.xls"

            category = xform_title

            # Data Extracts
            if extracts_contents is not None:
                project_log.info(f"Uploading data extracts")
                upload_custom_data_extracts(db, project_id, extracts_contents)

            else:
                project_log.info(f"Extracting Data from OSM")

                # OSM Extracts for whole project
                pg = PostgresClient(settings.UNDERPASS_API_URL, "underpass")
                # This file will store osm extracts
                outfile = f"/tmp/{prefix}_{xform_title}.geojson"

                outline = json.loads(one.outline)
                outline_geojson = pg.getFeatures(
                    boundary=outline,
                    filespec=outfile,
                    polygon=extract_polygon,
                    xlsfile=f"{category}.xls",
                    category=category,
                )

                updated_outline_geojson = {"type": "FeatureCollection", "features": []}

                # Collect feature mappings for bulk insert
                feature_mappings = []

                for feature in outline_geojson["features"]:
                    # If the osm extracts contents do not have a title, provide an empty text for that.
                    feature["properties"]["title"] = ""

                    feature_shape = shape(feature["geometry"])

                    # If the centroid of the Polygon is not inside the outline, skip the feature.
                    if extract_polygon and (
                        not shape(outline).contains(shape(feature_shape.centroid))
                    ):
                        continue

                    wkb_element = from_shape(feature_shape, srid=4326)
                    feature_mapping = {
                        "project_id": project_id,
                        "category_title": category,
                        "geometry": wkb_element,
                        "properties": feature["properties"],
                    }
                    updated_outline_geojson["features"].append(feature)
                    feature_mappings.append(feature_mapping)

                # Bulk insert the osm extracts into the db.
                db.bulk_insert_mappings(db_models.DbFeatures, feature_mappings)

            # Generating QR Code, XForm and uploading OSM Extracts to the form.
            # Creating app users and updating the role of that user.
            tasks_list = tasks_crud.get_task_lists(db, project_id)

            # info = get_cpu_info()
            # cores = info["count"]
            # with concurrent.futures.ThreadPoolExecutor(max_workers=cores) as executor:
            #     futures = {executor.submit(generate_task_files_wrapper, project_id, task, xlsform, form_type, odk_credentials): task for task in tasks_list}

            #     for future in concurrent.futures.as_completed(futures):
            #         log.debug(f"Waiting for thread to complete..")

            for task in tasks_list:
                try:
                    generate_task_files(
                        db, project_id, task, xlsform, form_type, odk_credentials,
                    )
                except Exception as e:
                    log.warning(str(e))
                    continue
        # # Update background task status to COMPLETED
        update_background_task_status_in_database(
            db, background_task_id, 4
        )  # 4 is COMPLETED

    except Exception as e:
        log.warning(str(e))

        # Update background task status to FAILED
        update_background_task_status_in_database(
            db, background_task_id, 2, str(e)
        )  # 2 is FAILED


def create_qrcode(
    db: Session,
    project_id: int,
    token: str,
    project_name: str,
    odk_central_url: str = None,
):
    """
    Creates a QR code for an app user.

    Args:
        db (Session): A database session.
        project_id (int): The ID of the project.
        token (str): The token to use when creating the QR code.
        project_name (str): The name of the project.
        odk_central_url (str, optional): The URL of the ODK Central server. Defaults to None.

    Returns:
        Dict[str, Any]: A dictionary containing the created QR code and its ID.
    """
    # Make QR code for an app_user.
    qrcode = central_crud.create_qrcode(
        project_id, token, project_name, odk_central_url
    )
    qrcode = segno.make(qrcode, micro=False)
    image_name = f"/tmp/{project_name}_qr.png"
    with open(image_name, "rb") as f:
        base64_data = b64encode(f.read()).decode()
    qr_code_text = base64.b64decode(base64_data)
    qrdb = db_models.DbQrCode(image=qr_code_text, filename=image_name)
    db.add(qrdb)
    db.commit()
    codes = table("qr_code", column("id"))
    sql = select(sqlalchemy.func.count(codes.c.id))
    result = db.execute(sql)
    rows = result.fetchone()[0]
    return {"data": qrcode, "id": rows + 1, "qr_code_id": qrdb.id}


def get_project_geometry(db: Session, project_id: int):
    """Retrieves the geometry of a project.

    Args:
        db (Session): The database session.
        project_id (int): The ID of the project.

    Returns:
        str: A geojson of the project outline.
    """
    projects = table("projects", column("outline"), column("id"))
    where = f"projects.id={project_id}"
    sql = select(geoalchemy2.functions.ST_AsGeoJSON(projects.c.outline)).where(
        text(where)
    )
    result = db.execute(sql)
    # There should only be one match
    if result.rowcount != 1:
        log.warning(str(sql))
        return False
    row = eval(result.first()[0])
    return json.dumps(row)


def get_task_geometry(db: Session, project_id: int):
    """Retrieves the geometry of tasks associated with a project.

    Args:
        db (Session): The database session.
        project_id (int): The ID of the project.

    Returns:
        str: A geojson of the task boundaries
    """
    tasks = table("tasks", column("outline"), column("project_id"), column("id"))
    where = f"project_id={project_id}"
    sql = select(geoalchemy2.functions.ST_AsGeoJSON(tasks.c.outline)).where(text(where))
    result = db.execute(sql)

    features = []
    for row in result:
        geometry = json.loads(row[0])
        feature = {"type": "Feature", "geometry": geometry, "properties": {}}
        features.append(feature)

    feature_collection = {"type": "FeatureCollection", "features": features}
    return json.dumps(feature_collection)


async def get_project_features_geojson(db:Session, project_id:int):

    # Get the geojson of those features for this task.
    query = text(f"""SELECT jsonb_build_object(
                'type', 'FeatureCollection',
                'features', jsonb_agg(feature)
                )
                FROM (
                SELECT jsonb_build_object(
                    'type', 'Feature',
                    'id', id,
                    'geometry', ST_AsGeoJSON(geometry)::jsonb,
                    'properties', properties
                ) AS feature
                FROM features
                WHERE project_id={project_id}
                ) features;
            """)

    result = db.execute(query)
    features = result.fetchone()[0]
    return features


def create_task_grid(db: Session, project_id: int, delta: int):
    """
    Creates a grid of tasks for a specified project.

    Args:
        db (Session): A database session.
        project_id (int): The ID of the project.
        delta (int): The dimension of the tasks to create.

    Returns:
        Any: A GeoJSON object containing the grid of tasks for the specified project.
    """
    try:
        # Query DB for project AOI
        projects = table("projects", column("outline"), column("id"))
        where = f"projects.id={project_id}"
        sql = select(geoalchemy2.functions.ST_AsGeoJSON(projects.c.outline)).where(
            text(where)
        )
        result = db.execute(sql)
        # There should only be one match
        if result.rowcount != 1:
            log.warning(str(sql))
            return False
        data = result.fetchall()
        boundary = shape(loads(data[0][0]))
        minx, miny, maxx, maxy = boundary.bounds

        # 1 degree = 111139 m
        value = delta / 111139

        nx = int((maxx - minx) / value)
        ny = int((maxy - miny) / value)
        # gx, gy = np.linspace(minx, maxx, nx), np.linspace(miny, maxy, ny)

        xdiff = maxx - minx
        ydiff = maxy - miny
        if xdiff > ydiff:
            gx, gy = np.linspace(minx, maxx, ny), np.linspace(miny, miny + xdiff, ny)
        else:
            gx, gy = np.linspace(minx, minx + ydiff, nx), np.linspace(miny, maxy, nx)

        grid = list()

        id = 0
        for i in range(len(gx) - 1):
            for j in range(len(gy) - 1):
                poly = Polygon(
                    [
                        [gx[i], gy[j]],
                        [gx[i], gy[j + 1]],
                        [gx[i + 1], gy[j + 1]],
                        [gx[i + 1], gy[j]],
                        [gx[i], gy[j]],
                    ]
                )

                if boundary.intersection(poly):
                    feature = geojson.Feature(
                        geometry=boundary.intersection(poly), properties={"id": str(id)}
                    )

                    geom = shape(feature["geometry"])
                    # Check if the geometry is a MultiPolygon
                    if geom.geom_type == "MultiPolygon":
                        # Get the constituent Polygon objects from the MultiPolygon
                        polygons = geom.geoms

                        for x in range(len(polygons)):
                            id += 1
                            # Convert the two polygons to GeoJSON format
                            feature1 = {
                                "type": "Feature",
                                "properties": {"id": str(id)},
                                "geometry": mapping(polygons[x]),
                            }
                            grid.append(feature1)
                    else:
                        id += 1
                        grid.append(feature)

        collection = geojson.FeatureCollection(grid)
        # jsonout = open("tmp.geojson", 'w')
        # out = dump(collection, jsonout)
        out = dumps(collection)

        # If project outline cannot be divided into multiple tasks,
        #   whole boundary is made into a single task.
        result = json.loads(out)
        if len(result["features"]) == 0:
            geom = loads(data[0][0])
            out = {
                "type": "FeatureCollection",
                "features": [
                    {
                        "type": "Feature",
                        "geometry": geom,
                        "properties": {"id": project_id},
                    }
                ],
            }
            out = json.dumps(out)

        return out
    except Exception as e:
        log.error(e)


def get_json_from_zip(zip, filename: str, error_detail: str):
    """
    Gets a JSON object from a file in a ZIP archive.

    Args:
        zip (ZipFile): The ZIP archive to read from.
        filename (str): The name of the file to read from.
        error_detail (str): The error detail to include in the exception message if an error occurs.

    Returns:
        Any: A JSON object representing the data read from the specified file in the ZIP archive.
    """
    try:
        with zip.open(filename) as file:
            data = file.read()
            return json.loads(data)
    except Exception as e:
        raise HTTPException(status_code=400, detail=f"{error_detail} ----- Error: {e}")


def get_outline_from_geojson_file_in_zip(
    zip, filename: str, error_detail: str, feature_index: int = 0
):
    """
    Gets an outline from a GeoJSON file in a ZIP archive.

    Args:
        zip (ZipFile): The ZIP archive to read from.
        filename (str): The name of the GeoJSON file to read from.
        error_detail (str): The error detail to include in the exception message if an error occurs.
        feature_index (int, optional): The index of the feature to get the outline for. Defaults to 0.

    Returns:
        Any: A shape object representing the outline of the specified feature in the GeoJSON file.
    """
    try:
        with zip.open(filename) as file:
            data = file.read()
            json_dump = json.loads(data)
            feature_collection = geojson.FeatureCollection(json_dump)
            feature = feature_collection["features"][feature_index]
            geom = feature["geometry"]
            shape_from_geom = shape(geom)
            return shape_from_geom
    except Exception as e:
        log.error(e)
        raise HTTPException(
            status_code=400,
            detail=f"{error_detail} ----- Error: {e} ----",
        ) from e


def get_shape_from_json_str(feature: str, error_detail: str):
    """
    Gets a shape object from a JSON string representing a feature.

    Args:
        feature (str): A JSON string representing a feature.
        error_detail (str): The error detail to include in the exception message if an error occurs.

    Returns:
        Any: A shape object representing the specified feature.
    """
    try:
        geom = feature["geometry"]
        return shape(geom)
    except Exception as e:
        log.error(e)
        raise HTTPException(
            status_code=400,
            detail=f"{error_detail} ----- Error: {e} ---- Json: {feature}",
        ) from e


def get_dbqrcode_from_file(zip, qr_filename: str, error_detail: str):
    """
    Gets a database QR code object from a file in a ZIP archive.

    Args:
        zip (ZipFile): The ZIP archive to read from.
        qr_filename (str): The name of the QR code file to read from.
        error_detail (str): The error detail to include in the exception message if an error occurs.

    Returns:
        Any: A database QR code object representing the data read from the    specified file in the ZIP archive.
    """
    try:
        with zip.open(qr_filename) as qr_file:
            binary_qrcode = qr_file.read()
            if binary_qrcode:
                return db_models.DbQrCode(
                    filename=qr_filename,
                    image=binary_qrcode,
                )
            else:
                raise HTTPException(
                    status_code=400, detail=f"{qr_filename} is an empty file"
                ) from None
    except Exception as e:
        log.error(e)
        raise HTTPException(
            status_code=400, detail=f"{error_detail} ----- Error: {e}"
        ) from e


# --------------------
# ---- CONVERTERS ----
# --------------------

# TODO: write tests for these


def convert_to_app_project(db_project: db_models.DbProject):
    """
    Converts a database project object to an app project object.

    Args:
        db_project (db_models.DbProject): The database project object to convert.

    Returns:
        Any: An app project object representing the specified database project.
    """
    if db_project:
        log.debug("Converting db project to app project")
        app_project: project_schemas.Project = db_project

        if db_project.outline:
            log.debug("Converting project outline to geojson")
            app_project.outline_geojson = geometry_to_geojson(
                db_project.outline, {"id": db_project.id}, db_project.id
            )

        app_project.project_tasks = tasks_crud.convert_to_app_tasks(db_project.tasks)

        return app_project
    else:
        log.debug("convert_to_app_project called, but no project provided")
        return None


def convert_to_app_project_info(db_project_info: db_models.DbProjectInfo):
    """
    Converts a database project info object to an app project info object.

    Args:
        db_project_info (db_models.DbProjectInfo): The database project info object to convert.

    Returns:
        Any: An app project info object representing the specified database project info.
    """
    if db_project_info:
        app_project_info: project_schemas.ProjectInfo = db_project_info
        return app_project_info
    else:
        return None


def convert_to_app_projects(db_projects: List[db_models.DbProject]):
    """
    Converts a list of database project objects to a list of app project objects.

    Args:
        db_projects (List[db_models.DbProject]): The list of database project objects to convert.

    Returns:
        List[Any]: A list of app project objects representing the specified database projects.
    """
    if db_projects and len(db_projects) > 0:
        app_projects = []
        for project in db_projects:
            if project:
                app_projects.append(convert_to_app_project(project))
        app_projects_without_nones = [i for i in app_projects if i is not None]
        return app_projects_without_nones
    else:
        return []


def convert_to_project_summary(db_project: db_models.DbProject):
    """
    Converts a database project object to a project summary object.

    Args:
        db_project (db_models.DbProject): The database project object to convert.

    Returns:
        Any: A project summary object representing the specified database project.
    """
    if db_project:
        summary: project_schemas.ProjectSummary = db_project

        if db_project.project_info and len(db_project.project_info) > 0:
            default_project_info = next(
                (x for x in db_project.project_info),
                None,
            )
            # default_project_info = project_schemas.ProjectInfo
            summary.title = default_project_info.name
            summary.description = default_project_info.short_description

        summary.num_contributors = (
            db_project.tasks_mapped + db_project.tasks_validated
        )  # TODO: get real number of contributors
        summary.organisation_logo = db_project.organisation.logo if db_project.organisation else None

        return summary
    else:
        return None


def convert_to_project_summaries(db_projects: List[db_models.DbProject]):
    """
    Converts a list of database project objects to a list of project summary objects.

    Args:
        db_projects (List[db_models.DbProject]): The list of database project objects to convert.

    Returns:
        List[Any]: A list of project summary objects representing the specified database projects.
    """
    if db_projects and len(db_projects) > 0:
        project_summaries = []
        for project in db_projects:
            if project:
                project_summaries.append(convert_to_project_summary(project))
        app_projects_without_nones = [i for i in project_summaries if i is not None]
        return app_projects_without_nones
    else:
        return []


def convert_to_project_feature(db_project_feature: db_models.DbFeatures):
    """
    Converts a database feature object to a project feature object.

    Args:
        db_project_feature (db_models.DbFeatures): The database feature object to convert.

    Returns:
        Any: A project feature object representing the specified database feature.
    """
    if db_project_feature:
        app_project_feature: project_schemas.Feature = db_project_feature

        if db_project_feature.geometry:
            app_project_feature.geometry = geometry_to_geojson(
                db_project_feature.geometry,
                db_project_feature.properties,
                db_project_feature.id,
            )

        return app_project_feature
    else:
        return None


def convert_to_project_features(db_project_features: List[db_models.DbFeatures]):
    """
    Converts a list of database feature objects to a list of project feature objects.

    Args:
        db_project_features (List[db_models.DbFeatures]): The list of database feature objects to convert.

    Returns:
        List[Any]: A list of project feature objects representing the specified database features.
    """
    if db_project_features and len(db_project_features) > 0:
        app_project_features = []
        for project_feature in db_project_features:
            if project_feature:
                app_project_features.append(convert_to_project_feature(project_feature))
        return app_project_features
    else:
        return []


def get_project_features(db: Session, project_id: int, task_id: int = None):
    """
    Gets the features for a specified project and task.

    Args:
        db (Session): A database session.
        project_id (int): The ID of the project.
        task_id (int, optional): The ID of the task. If not specified, all features for the specified project are returned. Defaults to None.

    Returns:
        List[Any]: A list of feature objects representing the features for the specified project and task.
    """
    if task_id:
        features = (
            db.query(db_models.DbFeatures)
            .filter(db_models.DbFeatures.project_id == project_id)
            .filter(db_models.DbFeatures.task_id == task_id)
            .all()
        )
    else:
        features = (
            db.query(db_models.DbFeatures)
            .filter(db_models.DbFeatures.project_id == project_id)
            .all()
        )
    return convert_to_project_features(features)


async def get_extract_completion_count(project_id: int, db: Session):
    """
    Gets the extract completion count for a specified project.

    Args:
        db (Session): A database session.
        project_id (int): The ID of the project.

    Returns:
        Any: The extract completion count for the specified project.
    """
    project = (
        db.query(db_models.DbProject)
        .filter(db_models.DbProject.id == project_id)
        .first()
    )
    return project.extract_completed_count


async def get_background_task_status(task_id: uuid.UUID, db: Session):
    """
    Gets the status of a background task.

    Args:
        task_id (uuid.UUID): The ID of the background task.
        db (Session): A database session.

    Returns:
        Tuple[int, str]: A tuple containing the status and message of the specified background task.
    """
    task = (
        db.query(db_models.BackgroundTasks)
        .filter(db_models.BackgroundTasks.id == str(task_id))
        .first()
    )
    return task.status, task.message


async def insert_background_task_into_database(
    db: Session, task_id: uuid.UUID, name: str = None, project_id=None
):
    """
    Inserts a new background task into the database.

    Args:
        db (Session): A database session.
        task_id (uuid.UUID): The ID of the background task.
        name (str, optional): The name of the background task. Defaults to None.

    Returns:
        bool: True if the background task was successfully inserted into the database, False otherwise.
    """
    task = db_models.BackgroundTasks(
        id=str(task_id), name=name, status=1, project_id=project_id
    )  # 1 = running

    db.add(task)
    db.commit()
    db.refresh(task)

    return True


def update_background_task_status_in_database(
    db: Session, task_id: uuid.UUID, status: int, message: str = None
):
    """
    Updates the status of a background task in the database.

    Args:
        db (Session): A database session.
        task_id (uuid.UUID): The ID of the background task.
        status (int): The new status of the background task.
        message (str, optional): The new message of the background task. Defaults to None.

    Returns:
        bool: True if the status of the background task was successfully updated in the database, False otherwise.
    """
    db.query(db_models.BackgroundTasks).filter(
        db_models.BackgroundTasks.id == str(task_id)
    ).update(
        {
            db_models.BackgroundTasks.status: status,
            db_models.BackgroundTasks.message: message,
        }
    )
    db.commit()

    return True


def add_features_into_database(
    db: Session,
    features: dict,
    background_task_id: uuid.UUID,
    feature_type: str,
):
    """
    Adds features into the database for a specified project.

    Args:
        db (Session): A database session.
        project_id (int): The ID of the project.
        features (dict): The features to add to the database.
        background_task_id (uuid.UUID): The ID of the background task.

    Returns:
        bool: True if the features were successfully added to the database, False otherwise.
    """
    try:
        success = 0
        failure = 0
        project_id = uuid.uuid4()
        if feature_type == "buildings":
            for feature in features["features"]:
                try:
                    feature_geometry = feature["geometry"]
                    feature_shape = shape(feature_geometry)

                    wkb_element = from_shape(feature_shape, srid=4326)
                    building_obj = db_models.DbBuildings(
                        project_id=project_id,
                        geom=wkb_element,
                        tags=feature["properties"],
                    )
                    db.add(building_obj)
                    db.commit()

                    success += 1
                except Exception:
                    failure += 1
                    continue

            update_background_task_status_in_database(
                db, background_task_id, 4
            )  # 4 is COMPLETED

        elif feature_type == "lines":
            for feature in features["features"]:
                try:
                    feature_geometry = feature["geometry"]
                    feature_shape = shape(feature_geometry)
                    feature["properties"]["highway"] = "yes"

<<<<<<< HEAD
async def update_project_form(
        db: Session,
        project_id: int,
        form_type: str,
        form: UploadFile = File(None)
        ):
    """
    Updates a project's form.

    Args:
        db (Session): A database session.
        project_id (int): The ID of the project.
        form_type (str): The type of form to use when updating the project's form.
        form (UploadFile, optional): The uploaded form file to use when updating the project's form. Defaults to File(None).

    Returns:
        Any: An object representing the updated project's form.
    """
=======
                    wkb_element = from_shape(feature_shape, srid=4326)
                    db_feature = db_models.DbOsmLines(
                        project_id=project_id,
                        geom=wkb_element,
                        tags=feature["properties"],
                    )

                    db.add(db_feature)
                    db.commit()

                    success += 1
                except Exception:
                    failure += 1
                    continue

            update_background_task_status_in_database(
                db, background_task_id, 4
            )  # 4 is COMPLETED

        return True
    except Exception as e:
        log.warning(str(e))
>>>>>>> cad4f637

        # Update background task status to FAILED
        update_background_task_status_in_database(
            db, background_task_id, 2, str(e)
        )  # 2 is FAILED


async def update_project_form(
    db: Session, project_id: int, form_type: str, form: UploadFile = File(None)
):
    project = get_project(db, project_id)
    category = project.xform_title
    project_title = project.project_name_prefix
    odk_id = project.odkid

    # ODK Credentials
    odk_credentials = project_schemas.ODKCentral(
        odk_central_url=project.odk_central_url,
        odk_central_user=project.odk_central_user,
        odk_central_password=project.odk_central_password,
    )

    if form:
        xlsform = f"/tmp/custom_form.{form_type}"
        contents = await form.read()
        with open(xlsform, "wb") as f:
            f.write(contents)
    else:
        xlsform = f"{xlsforms_path}/{category}.xls"

    db.query(db_models.DbFeatures).filter(
        db_models.DbFeatures.project_id == project_id
    ).delete()
    db.commit()

    # OSM Extracts for whole project
    pg = PostgresClient(settings.UNDERPASS_API_URL, "underpass")
    outfile = (
        f"/tmp/{project_title}_{category}.geojson"  # This file will store osm extracts
    )

    extract_polygon = True if project.data_extract_type == "polygon" else False

    project = table("projects", column("outline"))

    # where = f"id={project_id}
    sql = select(
        geoalchemy2.functions.ST_AsGeoJSON(project.c.outline).label("outline"),
    ).where(text(f"id={project_id}"))
    result = db.execute(sql)
    project_outline = result.first()

    final_outline = json.loads(project_outline.outline)

    outline_geojson = pg.getFeatures(
        boundary=final_outline,
        filespec=outfile,
        polygon=extract_polygon,
        xlsfile=f"{category}.xls",
        category=category,
    )

    updated_outline_geojson = {"type": "FeatureCollection", "features": []}

    # Collect feature mappings for bulk insert
    feature_mappings = []

    for feature in outline_geojson["features"]:
        # If the osm extracts contents do not have a title, provide an empty text for that.
        feature["properties"]["title"] = ""

        feature_shape = shape(feature["geometry"])

        # # If the centroid of the Polygon is not inside the outline, skip the feature.
        # if extract_polygon and (not shape(outline).contains(shape(feature_shape.centroid))):
        #     continue

        wkb_element = from_shape(feature_shape, srid=4326)
        feature_mapping = {
            "project_id": project_id,
            "category_title": category,
            "geometry": wkb_element,
            "properties": feature["properties"],
        }
        updated_outline_geojson["features"].append(feature)
        feature_mappings.append(feature_mapping)

        # Insert features into db
        db_feature = db_models.DbFeatures(
            project_id=project_id,
            category_title=category,
            geometry=wkb_element,
            properties=feature["properties"],
        )
        db.add(db_feature)
        db.commit()

    tasks_list = tasks_crud.get_task_lists(db, project_id)

    for task in tasks_list:
        task_obj = tasks_crud.get_task(db, task)

        # Get the features for this task.
        # Postgis query to filter task inside this task outline and of this project
        # Update those features and set task_id
        query = text(f"""UPDATE features
                    SET task_id={task}
                    WHERE id in (
                    
                    SELECT id
                    FROM features
                    WHERE project_id={project_id} and ST_Intersects(geometry, '{task_obj.outline}'::Geometry)

                    )""")

        result = db.execute(query)

        # Get the geojson of those features for this task.
        query = text(f"""SELECT jsonb_build_object(
                    'type', 'FeatureCollection',
                    'features', jsonb_agg(feature)
                    )
                    FROM (
                    SELECT jsonb_build_object(
                        'type', 'Feature',
                        'id', id,
                        'geometry', ST_AsGeoJSON(geometry)::jsonb,
                        'properties', properties
                    ) AS feature
                    FROM features
                    WHERE project_id={project_id} and task_id={task}
                    ) features;""")

        result = db.execute(query)
        features = result.fetchone()[0]

        xform = f"/tmp/{project_title}_{category}_{task}.xml"  # This file will store xml contents of an xls form.
        extracts = f"/tmp/{project_title}_{category}_{task}.geojson"  # This file will store osm extracts

        # Update outfile containing osm extracts with the new geojson contents containing title in the properties.
        with open(extracts, "w") as jsonfile:
            jsonfile.truncate(0)  # clear the contents of the file
            dump(features, jsonfile)

        outfile = central_crud.generate_updated_xform(xlsform, xform, form_type)

        # Create an odk xform
        result = central_crud.create_odk_xform(
            odk_id, task, xform, odk_credentials, True, True, False
        )

    return True


<<<<<<< HEAD
async def update_odk_credentials(project_instance: project_schemas.BETAProjectUpload, 
                          odk_central_cred: project_schemas.ODKCentral,
                          odkid: int, db: Session):
    """
    Updates the ODK credentials for a specified project.

    Args:
        project_instance (project_schemas.BETAProjectUpload): The project instance to update.
        odk_central_cred (project_schemas.ODKCentral): The new ODK credentials to use.
        odkid (int): The ODK ID to use.
        db (Session): A database session.

    Returns:
        None
    """
=======
async def update_odk_credentials(
    project_instance: project_schemas.BETAProjectUpload,
    odk_central_cred: project_schemas.ODKCentral,
    odkid: int,
    db: Session,
):
>>>>>>> cad4f637
    project_instance.odkid = odkid
    project_instance.odk_central_url = odk_central_cred.odk_central_url
    project_instance.odk_central_user = odk_central_cred.odk_central_user
    project_instance.odk_central_password = odk_central_cred.odk_central_password

    db.commit()
    db.refresh(project_instance)


<<<<<<< HEAD
async def get_extracted_data_from_db(db:Session, project_id:int, outfile:str):

    """
    Gets extracted data from the database for a specified project.

    Args:
        db (Session): A database session.
        project_id (int): The ID of the project.
        outfile (str): The path to the file to write the extracted data to.

    Returns:
        None
    """

    query = f'''SELECT jsonb_build_object(
=======
async def get_extracted_data_from_db(db: Session, project_id: int, outfile: str):
    """Get the geojson of those features for this project."""
    query = text(f"""SELECT jsonb_build_object(
>>>>>>> cad4f637
                'type', 'FeatureCollection',
                'features', jsonb_agg(feature)
                )
                FROM (
                SELECT jsonb_build_object(
                    'type', 'Feature',
                    'id', id,
                    'geometry', ST_AsGeoJSON(geometry)::jsonb,
                    'properties', properties
                ) AS feature
                FROM features
                WHERE project_id={project_id}
                ) features;""")

    result = db.execute(query)
    features = result.fetchone()[0]

    # Update outfile containing osm extracts with the new geojson contents containing title in the properties.
    with open(outfile, "w") as jsonfile:
        jsonfile.truncate(0)
        dump(features, jsonfile)


<<<<<<< HEAD
async def get_project_tiles(db: Session, 
                            project_id: int, 
                            source: str,
                            background_task_id: uuid.UUID,
                            ):
    """
    Gets the tiles for a specified project.

    Args:
        db (Session): A database session.
        project_id (int): The ID of the project.
        source (str): The source of the tiles.
        background_task_id (uuid.UUID): The ID of the background task.

    Returns:
        None
    """
        

    try:
        
        

        zooms = [12,13,14,15,16,17,18,19]
        source = source
        base = f"/tmp/tiles/{source}tiles"
        outfile = f"/tmp/{project_id}_{uuid.uuid4()}_tiles.mbtiles"

        tile_path_instance = db_models.DbTilesPath(
            project_id = project_id,
            background_task_id = str(background_task_id),
            status = 1,
            tile_source = source,
            path = outfile
        )
=======
def get_project_tiles(
    db: Session,
    project_id: int,
    source: str,
    background_task_id: uuid.UUID,
):
    """Get the tiles for a project."""
    zooms = [12, 13, 14, 15, 16, 17, 18, 19]
    source = source
    tiles_path_id = uuid.uuid4()
    tiles_dir = f"{TILESDIR}/{tiles_path_id}"
    base = f"{tiles_dir}/{source}tiles"
    outfile = f"{tiles_dir}/{project_id}_{source}tiles.mbtiles"

    if not os.path.exists(base):
        os.makedirs(base)

    tile_path_instance = db_models.DbTilesPath(
        project_id=project_id,
        background_task_id=str(background_task_id),
        status=1,
        tile_source=source,
        path=outfile,
    )

    try:
>>>>>>> cad4f637
        db.add(tile_path_instance)
        db.commit()

        # Project Outline
        query = text(f"""SELECT jsonb_build_object(
                    'type', 'FeatureCollection',
                    'features', jsonb_agg(feature)
                    )
                    FROM (
                    SELECT jsonb_build_object(
                        'type', 'Feature',
                        'id', id,
                        'geometry', ST_AsGeoJSON(outline)::jsonb
                    ) AS feature
                    FROM projects
                    WHERE id={project_id}
                    ) features;""")

        result = db.execute(query)
        features = result.fetchone()[0]

        # Boundary
        boundary_file = f"/tmp/{project_id}_boundary.geojson"

        # Update outfile containing osm extracts with the new geojson contents containing title in the properties.
        with open(boundary_file, "w") as jsonfile:
            jsonfile.truncate(0)
            dump(features, jsonfile)

        basemap = basemapper.BaseMapper(boundary_file, base, source, False)
        outf = basemapper.DataFile(outfile, basemap.getFormat())
        suffix = os.path.splitext(outfile)[1]
        if suffix == ".mbtiles":
            outf.addBounds(basemap.bbox)
        for level in zooms:
            basemap.getTiles(level)
            if outfile:
                # Create output database and specify image format, png, jpg, or tif
                outf.writeTiles(basemap.tiles, base)
            else:
                log.info("Only downloading tiles to %s!" % base)

        tile_path_instance.status = 4
        db.commit()

        # Update background task status to COMPLETED
        update_background_task_status_in_database(
            db, background_task_id, 4
        )  # 4 is COMPLETED

        log.info(f"Tiles generation process completed for project id {project_id}")

    except Exception as e:
        log.error(f"Tiles generation process failed for project id {project_id}")
        log.error(str(e))

        tile_path_instance.status = 2
        db.commit()

        # Update background task status to FAILED
        update_background_task_status_in_database(
            db, background_task_id, 2, str(e)
        )  # 2 is FAILED


async def get_mbtiles_list(db: Session, project_id: int):
    """
    Gets a list of MBTiles for a specified project.

    Args:
        db (Session): A database session.
        project_id (int): The ID of the project.

    Returns:
        List[Dict[str, Any]]: A list of dictionaries representing the MBTiles for the specified project.
    """
    try:
        tiles_list = (
            db.query(
                db_models.DbTilesPath.id,
                db_models.DbTilesPath.project_id,
                db_models.DbTilesPath.status,
                db_models.DbTilesPath.tile_source,
            )
            .filter(db_models.DbTilesPath.project_id == str(project_id))
            .all()
        )

        processed_tiles_list = [
            {
                "id": x.id,
                "project_id": x.project_id,
                "status": x.status.name,
                "tile_source": x.tile_source,
            }
            for x in tiles_list
        ]

        return processed_tiles_list

    except Exception as e:
        raise HTTPException(status_code=400, detail=str(e))


async def convert_geojson_to_osm(geojson_file: str):
    """Convert a GeoJSON file to OSM format."""
    return json2osm(geojson_file)<|MERGE_RESOLUTION|>--- conflicted
+++ resolved
@@ -123,26 +123,9 @@
     return convert_to_app_projects(db_projects)
 
 
-<<<<<<< HEAD
-def get_project_summaries(db: Session, user_id: int, skip: int = 0, limit: int = 100, hashtags: str = None):
-    """
-    Gets a list of project summaries.
-
-    Args:
-        db (Session): A database session.
-        user_id (int): The ID of the user. Only summaries for projects created by this user are returned.
-        skip (int, optional): The number of project summaries to skip. Defaults to 0.
-        limit (int, optional): The maximum number of project summaries to return. Defaults to 100.
-        hashtags (str, optional): A list of hashtags to filter project summaries by. Only summaries for projects with these hashtags are returned. Defaults to None.
-
-    Returns:
-        Any: A list of project summaries.
-    """
-=======
 def get_project_summaries(
     db: Session, user_id: int, skip: int = 0, limit: int = 100, hashtags: str = None
 ):
->>>>>>> cad4f637
     # TODO: Just get summaries, something like:
     #     db_projects = db.query(db_models.DbProject).with_entities(
     #         db_models.DbProject.id,
@@ -202,20 +185,6 @@
 
 
 def get_project_by_id(db: Session, project_id: int):
-<<<<<<< HEAD
-    """
-    Gets a project by its ID.
-
-    Args:
-        db (Session): A database session.
-        project_id (int): The ID of the project.
-
-    Returns:
-        Any: A database object representing the specified project.
-    """
-
-=======
->>>>>>> cad4f637
     db_project = (
         db.query(db_models.DbProject)
         .filter(db_models.DbProject.id == project_id)
@@ -226,20 +195,6 @@
 
 
 def get_project_info_by_id(db: Session, project_id: int):
-<<<<<<< HEAD
-    """
-    Gets project information by its ID.
-
-    Args:
-        db (Session): A database session.
-        project_id (int): The ID of the project.
-
-    Returns:
-        Any: An app project info object representing the specified project.
-    """
-
-=======
->>>>>>> cad4f637
     db_project_info = (
         db.query(db_models.DbProjectInfo)
         .filter(db_models.DbProjectInfo.project_id == project_id)
@@ -279,21 +234,6 @@
 def partial_update_project_info(
     db: Session, project_metadata: project_schemas.ProjectUpdate, project_id
 ):
-<<<<<<< HEAD
-    """
-    Partially updates a project's information.
-
-    Args:
-        db (Session): A database session.
-        project_metadata (project_schemas.ProjectUpdate): The updated project information.
-        project_id (int): The ID of the project.
-
-    Returns:
-        Any: An app project object representing the updated project.
-    """
-
-=======
->>>>>>> cad4f637
     # Get the project from db
     db_project = get_project_by_id(db, project_id)
 
@@ -784,25 +724,13 @@
 ):
     """
     Splits a project into tasks.
-<<<<<<< HEAD
-
-=======
->>>>>>> cad4f637
     Args:
         db (Session): A database session.
         boundary (str): A GeoJSON string representing the boundary of the project to split into tasks.
         no_of_buildings (int): The number of buildings to include in each task.
-<<<<<<< HEAD
-
     Returns:
         Any: A GeoJSON object containing the tasks for the specified project.
     """
-
-=======
-    Returns:
-        Any: A GeoJSON object containing the tasks for the specified project.
-    """
->>>>>>> cad4f637
     project_id = uuid.uuid4()
     outline = json.loads(boundary)
     all_results = []
@@ -1388,25 +1316,7 @@
     form_type: str,
     odk_credentials: project_schemas.ODKCentral,
 ):
-<<<<<<< HEAD
-    """
-    Generates task files for a specified project.
-
-    Args:
-        db (Session): A database session.
-        project_id (int): The ID of the project.
-        task_id (int): The ID of the task.
-        xlsform (str): The XLSForm data to use when generating the task files.
-        form_type (str): The type of form to use when generating the task files.
-        odk_credentials (project_schemas.ODKCentral): The ODK credentials to use when generating the task files.
-
-    Returns:
-        bool: True if the task files were successfully generated, False otherwise.
-    """
-
-=======
     project_log = log.bind(task="create_project", project_id=project_id)
->>>>>>> cad4f637
 
     project_log.info(f"Generating files for task {task_id}")
     project = get_project(db, project_id)
@@ -1545,26 +1455,6 @@
     form_type: str,
     background_task_id: uuid.UUID,
 ):
-<<<<<<< HEAD
-    """
-    Generates app user files for a specified project.
-
-    Args:
-        db (Session): A database session.
-        project_id (int): The ID of the project.
-        extract_polygon (bool): If True, extracts polygons from OSM data.
-        upload (str): The data to upload when generating the app user files.
-        extracts_contents (str): The contents of the extracts to use when generating the app user files.
-        category (str): The category of the XLSForm to use when generating the app user files.
-        form_type (str): The type of form to use when generating the app user files.
-        background_task_id (uuid.UUID): The ID of the background task.
-
-    Returns:
-        Any: An object representing the generated app user files.
-    """
-    
-
-=======
     """Generate the files for each appuser.
     QR code, new XForm, and the OSM data extract.
 
@@ -1577,7 +1467,6 @@
         - form_type: weather the form is xls, xlsx or xml
         - background_task_id: the task_id of the background task running this function.
     """
->>>>>>> cad4f637
     try:
         project_log = log.bind(task="create_project", project_id=project_id)
         
@@ -2395,26 +2284,6 @@
                     feature_shape = shape(feature_geometry)
                     feature["properties"]["highway"] = "yes"
 
-<<<<<<< HEAD
-async def update_project_form(
-        db: Session,
-        project_id: int,
-        form_type: str,
-        form: UploadFile = File(None)
-        ):
-    """
-    Updates a project's form.
-
-    Args:
-        db (Session): A database session.
-        project_id (int): The ID of the project.
-        form_type (str): The type of form to use when updating the project's form.
-        form (UploadFile, optional): The uploaded form file to use when updating the project's form. Defaults to File(None).
-
-    Returns:
-        Any: An object representing the updated project's form.
-    """
-=======
                     wkb_element = from_shape(feature_shape, srid=4326)
                     db_feature = db_models.DbOsmLines(
                         project_id=project_id,
@@ -2437,7 +2306,6 @@
         return True
     except Exception as e:
         log.warning(str(e))
->>>>>>> cad4f637
 
         # Update background task status to FAILED
         update_background_task_status_in_database(
@@ -2592,30 +2460,12 @@
     return True
 
 
-<<<<<<< HEAD
-async def update_odk_credentials(project_instance: project_schemas.BETAProjectUpload, 
-                          odk_central_cred: project_schemas.ODKCentral,
-                          odkid: int, db: Session):
-    """
-    Updates the ODK credentials for a specified project.
-
-    Args:
-        project_instance (project_schemas.BETAProjectUpload): The project instance to update.
-        odk_central_cred (project_schemas.ODKCentral): The new ODK credentials to use.
-        odkid (int): The ODK ID to use.
-        db (Session): A database session.
-
-    Returns:
-        None
-    """
-=======
 async def update_odk_credentials(
     project_instance: project_schemas.BETAProjectUpload,
     odk_central_cred: project_schemas.ODKCentral,
     odkid: int,
     db: Session,
 ):
->>>>>>> cad4f637
     project_instance.odkid = odkid
     project_instance.odk_central_url = odk_central_cred.odk_central_url
     project_instance.odk_central_user = odk_central_cred.odk_central_user
@@ -2625,27 +2475,9 @@
     db.refresh(project_instance)
 
 
-<<<<<<< HEAD
-async def get_extracted_data_from_db(db:Session, project_id:int, outfile:str):
-
-    """
-    Gets extracted data from the database for a specified project.
-
-    Args:
-        db (Session): A database session.
-        project_id (int): The ID of the project.
-        outfile (str): The path to the file to write the extracted data to.
-
-    Returns:
-        None
-    """
-
-    query = f'''SELECT jsonb_build_object(
-=======
 async def get_extracted_data_from_db(db: Session, project_id: int, outfile: str):
     """Get the geojson of those features for this project."""
     query = text(f"""SELECT jsonb_build_object(
->>>>>>> cad4f637
                 'type', 'FeatureCollection',
                 'features', jsonb_agg(feature)
                 )
@@ -2669,43 +2501,6 @@
         dump(features, jsonfile)
 
 
-<<<<<<< HEAD
-async def get_project_tiles(db: Session, 
-                            project_id: int, 
-                            source: str,
-                            background_task_id: uuid.UUID,
-                            ):
-    """
-    Gets the tiles for a specified project.
-
-    Args:
-        db (Session): A database session.
-        project_id (int): The ID of the project.
-        source (str): The source of the tiles.
-        background_task_id (uuid.UUID): The ID of the background task.
-
-    Returns:
-        None
-    """
-        
-
-    try:
-        
-        
-
-        zooms = [12,13,14,15,16,17,18,19]
-        source = source
-        base = f"/tmp/tiles/{source}tiles"
-        outfile = f"/tmp/{project_id}_{uuid.uuid4()}_tiles.mbtiles"
-
-        tile_path_instance = db_models.DbTilesPath(
-            project_id = project_id,
-            background_task_id = str(background_task_id),
-            status = 1,
-            tile_source = source,
-            path = outfile
-        )
-=======
 def get_project_tiles(
     db: Session,
     project_id: int,
@@ -2732,7 +2527,6 @@
     )
 
     try:
->>>>>>> cad4f637
         db.add(tile_path_instance)
         db.commit()
 
