--- conflicted
+++ resolved
@@ -1,8 +1,5 @@
-<<<<<<< HEAD
-=======
 import oamLogo from '$assets/images/oam-logo.svg';
 
->>>>>>> 4351665d
 export const osmStyle = {
 	id: 'OSM Raster',
 	version: 8,
