--- conflicted
+++ resolved
@@ -937,15 +937,11 @@
     return project_info.odkid
 
 
-<<<<<<< HEAD
-def upload_custom_data_extracts(db: Session, project_id: int, contents: str):
-=======
 def upload_custom_data_extracts(db: Session, 
                                 project_id: int, 
                                 contents: str,
                                 category: str = 'buildings',
                                 ):
->>>>>>> 30759976
     """
     Uploads custom data extracts to the database.
 
