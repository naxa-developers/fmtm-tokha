import React, { useEffect, useState } from 'react';
import AssetModules from '@/shared/AssetModules.js';
import { CustomSelect } from '@/components/common/Select.js';
import windowDimention from '@/hooks/WindowDimension';
import Table, { TableHeader } from '@/components/common/CustomTable';
import { SubmissionFormFieldsService, SubmissionTableService } from '@/api/SubmissionService';
import CoreModules from '@/shared/CoreModules.js';
import environment from '@/environment';
import { SubmissionsTableSkeletonLoader } from '@/components/ProjectSubmissions/ProjectSubmissionsSkeletonLoader.js';
import { Loader2 } from 'lucide-react';
import { SubmissionActions } from '@/store/slices/SubmissionSlice';
import { reviewStateData } from '@/constants/projectSubmissionsConstants';
import CustomDatePicker from '@/components/common/CustomDatePicker';
import { format } from 'date-fns';
import Button from '@/components/common/Button';
import { DropdownMenu, DropdownMenuContent, DropdownMenuItem, DropdownMenuTrigger } from '@/components/common/Dropdown';
import { ConvertXMLToJOSM, getDownloadProjectSubmission, getDownloadProjectSubmissionJson } from '@/api/task';
import { Modal } from '../common/Modal';
<<<<<<< HEAD
import { useNavigate, useSearchParams } from 'react-router-dom';
import filterParams from '@/utilfunctions/filterParams';
=======
>>>>>>> 68937fd5

type filterType = {
  task_id: string | null;
  submitted_by: string | null;
  review_state: string | null;
  submitted_date: string | null;
};

const SubmissionsTable = ({ toggleView }) => {
  const [searchParams, setSearchParams] = useSearchParams();

  const initialFilterState = {
    task_id: searchParams.get('task_id') ? searchParams?.get('task_id') : null,
    submitted_by: searchParams.get('submitted_by'),
    review_state: searchParams.get('review_state'),
    submitted_date: searchParams.get('submitted_date'),
  };
  const [filter, setFilter] = useState<filterType>(initialFilterState);

  const { windowSize } = windowDimention();
  const dispatch = CoreModules.useAppDispatch();
  const params = CoreModules.useParams();
  const navigate = useNavigate();

  const encodedId = params.projectId;
  const decodedId = environment.decode(encodedId);
  const submissionFormFields = CoreModules.useAppSelector((state) => state.submission.submissionFormFields);
  const submissionTableData = CoreModules.useAppSelector((state) => state.submission.submissionTableData);
  const submissionFormFieldsLoading = CoreModules.useAppSelector(
    (state) => state.submission.submissionFormFieldsLoading,
  );
  const submissionTableDataLoading = CoreModules.useAppSelector((state) => state.submission.submissionTableDataLoading);
  const submissionTableRefreshing = CoreModules.useAppSelector((state) => state.submission.submissionTableRefreshing);
  const taskInfo = CoreModules.useAppSelector((state) => state.task.taskInfo);
  const projectInfo = CoreModules.useAppSelector((state) => state.project.projectInfo);
  const josmEditorError = CoreModules.useAppSelector((state) => state.task.josmEditorError);
  const downloadSubmissionLoading = CoreModules.useAppSelector((state) => state.task.downloadSubmissionLoading);
  const [numberOfFilters, setNumberOfFilters] = useState<number>(0);
  const [paginationPage, setPaginationPage] = useState<number>(1);
  const [submittedBy, setSubmittedBy] = useState<string | null>(null);

  const encodedTaskId = environment.encode(3468);

  useEffect(() => {
    let count = 0;
    const filters = Object.keys(filter);
    filters?.map((fltr) => {
      if (filter[fltr]) {
        count = count + 1;
      }
    });
    setNumberOfFilters(count);
  }, [filter]);

  useEffect(() => {
    let count = 0;
    const filters = Object.keys(filter);
    filters?.map((fltr) => {
      if (filter[fltr]) {
        count = count + 1;
      }
    });
    setNumberOfFilters(count);
  }, [filter]);

  const updatedSubmissionFormFields = submissionFormFields?.map((formField) => {
    if (formField.type !== 'structure') {
      return {
        ...formField,
        path: formField?.path.slice(1).replace(/\//g, '.'),
        name: formField?.name.charAt(0).toUpperCase() + formField?.name.slice(1).replace(/_/g, ' '),
      };
    }
    return null;
  });

  useEffect(() => {
    dispatch(
      SubmissionFormFieldsService(`${import.meta.env.VITE_API_URL}/submission/submission_form_fields/${decodedId}`),
    );
  }, []);

  useEffect(() => {
    if (!filter.task_id) {
      dispatch(
        SubmissionTableService(`${import.meta.env.VITE_API_URL}/submission/submission_table/${decodedId}`, {
          page: paginationPage,
          ...filter,
        }),
      );
    } else {
      dispatch(
        SubmissionTableService(`${import.meta.env.VITE_API_URL}/submission/task_submissions/${decodedId}`, {
          page: paginationPage,
          ...filter,
        }),
      );
    }
  }, [filter, paginationPage]);

  useEffect(() => {
    setPaginationPage(1);
  }, [filter]);

  const refreshTable = () => {
    dispatch(
      SubmissionFormFieldsService(`${import.meta.env.VITE_API_URL}/submission/submission_form_fields/${decodedId}`),
    );
    dispatch(SubmissionActions.SetSubmissionTableRefreshing(true));
    if (!filter.task_id) {
      dispatch(
        SubmissionTableService(`${import.meta.env.VITE_API_URL}/submission/submission_table/${decodedId}`, {
          page: paginationPage,
          ...filter,
        }),
      );
    } else {
      dispatch(
        SubmissionTableService(`${import.meta.env.VITE_API_URL}/submission/task_submissions/${decodedId}`, {
          page: paginationPage,
          ...filter,
        }),
      );
    }
  };

  useEffect(() => {
    const timeoutId = setTimeout(() => {
      if (submittedBy != null) {
        setFilter((prev) => ({ ...prev, submitted_by: submittedBy }));
      }
    }, 500);
    return () => clearTimeout(timeoutId);
  }, [submittedBy, 500]);

  const handleChangePage = (
    e: React.ChangeEvent<HTMLInputElement | HTMLTextAreaElement> | React.KeyboardEvent<HTMLInputElement>,
    newPage: number,
  ) => {
    if (newPage + 1 > submissionTableData?.pagination?.pages || newPage + 1 < 1) {
      setPaginationPage(paginationPage);
      return;
    }
    setPaginationPage(newPage + 1);
  };

  const clearFilters = () => {
    setSearchParams({ tab: 'table' });
    setFilter({ task_id: null, submitted_by: null, review_state: null, submitted_date: null });
  };

  function getValueByPath(obj: any, path: string) {
    let value = obj;
    path?.split('.')?.map((item) => {
      if (path === 'start' || path === 'end') {
        // start & end date is static
        value = `${value[item]?.split('T')[0]} ${value[item]?.split('T')[1]}`;
      } else if (
        value &&
        value[item] &&
        typeof value[item] === 'object' &&
        Object.values(value[item]).includes('Point')
      ) {
        // if the object values contains 'Point' as type
        value = `${value[item].type} (${value[item].coordinates})`;
      } else {
        if (!value || !item) {
          value = '';
          return;
        }
        value = value?.[item];
      }
    });
    return value ? (typeof value === 'object' ? '-' : value) : '';
  }

  const uploadToJOSM = () => {
    dispatch(
      ConvertXMLToJOSM(
        `${import.meta.env.VITE_API_URL}/submission/get_osm_xml/${decodedId}`,
        projectInfo.outline_geojson.bbox,
      ),
    );
  };

  const handleDownload = (downloadType) => {
    if (downloadType === 'csv') {
      dispatch(
        getDownloadProjectSubmission(
          `${import.meta.env.VITE_API_URL}/submission/download?project_id=${decodedId}&export_json=false`,
        ),
      );
    } else if (downloadType === 'json') {
      dispatch(
        getDownloadProjectSubmissionJson(
          `${import.meta.env.VITE_API_URL}/submission/download-submission?project_id=${decodedId}`,
        ),
      );
    }
  };

<<<<<<< HEAD
  useEffect(() => {
    const filteredParams = filterParams(filter);
    setSearchParams({ tab: 'table', ...filteredParams });
  }, [filter]);

=======
>>>>>>> 68937fd5
  return (
    <div className="">
      <Modal
        className={`fmtm-w-[700px]`}
        description={
          <div>
            <h3 className="fmtm-text-lg fmtm-font-bold fmtm-mb-4">Connection with JOSM failed</h3>
            <p className="fmtm-text-lg">
              Please verify if JOSM is running on your computer and the remote control is enabled.
            </p>
          </div>
        }
        open={!!josmEditorError}
        onOpenChange={(value) => {
          dispatch(CoreModules.TaskActions.SetJosmEditorError(null));
        }}
      />
      <div className="fmtm-flex xl:fmtm-items-end xl:fmtm-justify-between fmtm-flex-col md:fmtm-flex-row fmtm-gap-4 fmtm-mb-6">
        <div
          className={`${
            windowSize.width < 2000 ? 'fmtm-w-full md:fmtm-w-fit' : 'fmtm-w-fit'
          } fmtm-flex xl:fmtm-items-end fmtm-gap-2 xl:fmtm-gap-4 fmtm-rounded-lg fmtm-flex-col sm:fmtm-flex-row fmtm-order-2 md:-fmtm-order-1`}
        >
          <DropdownMenu modal={false}>
            <DropdownMenuTrigger>
              <button
                className={`fmtm-py-1 fmtm-px-2 fmtm-text-red-600 fmtm-rounded fmtm-border-[1px] fmtm-border-red-600 hover:fmtm-text-red-700 hover:fmtm-border-red-700 fmtm-flex fmtm-items-center fmtm-w-fit fmtm-text-base fmtm-gap-2 fmtm-bg-white`}
              >
                <AssetModules.TuneIcon style={{ fontSize: '20px' }} /> <p>FILTER</p>{' '}
                <div className="fmtm-text-sm fmtm-bg-primaryRed fmtm-text-white fmtm-rounded-full fmtm-w-4 fmtm-h-4 fmtm-flex fmtm-justify-center fmtm-items-center">
                  <p>{numberOfFilters}</p>
                </div>
              </button>
            </DropdownMenuTrigger>
            <DropdownMenuContent className="fmtm-z-[50]" align="start">
              <div
                className={`fmtm-w-fit -fmtm-bottom-20 fmtm-bg-white fmtm-px-4 fmtm-rounded-lg fmtm-shadow-2xl fmtm-pb-4 fmtm-pt-2 fmtm-grid fmtm-grid-cols-2 sm:fmtm-grid-cols-3 md:fmtm-grid-cols-4 lg:fmtm-grid-cols-5 fmtm-gap-4 fmtm-items-end`}
              >
                <div className={`${windowSize.width < 500 ? 'fmtm-w-full' : 'fmtm-w-[11rem]'}`}>
                  <CustomSelect
                    title="Task Id"
                    placeholder="Select"
                    data={taskInfo}
                    dataKey="value"
                    value={filter?.task_id?.toString() || null}
                    valueKey="task_id"
                    label="task_id"
<<<<<<< HEAD
                    onValueChange={(value) => value && setFilter((prev) => ({ ...prev, task_id: value.toString() }))}
=======
                    onValueChange={(value) => value && setFilter((prev) => ({ ...prev, task_id: +value }))}
>>>>>>> 68937fd5
                    className="fmtm-text-grey-700 fmtm-text-sm !fmtm-mb-0 fmtm-bg-white"
                  />
                </div>
                <div className={`${windowSize.width < 500 ? 'fmtm-w-full' : 'fmtm-w-[11rem]'}`}>
                  <CustomSelect
                    title="Review State"
                    placeholder="Select"
                    data={reviewStateData}
                    dataKey="value"
                    value={filter?.review_state}
                    valueKey="value"
                    label="label"
                    onValueChange={(value) =>
                      value && setFilter((prev) => ({ ...prev, review_state: value.toString() }))
                    }
                    errorMsg=""
                    className="fmtm-text-grey-700 fmtm-text-sm !fmtm-mb-0 fmtm-bg-white"
                  />
                </div>
                <div className={`${windowSize.width < 500 ? 'fmtm-w-full' : 'fmtm-w-[11rem]'}`}>
                  <CustomDatePicker
                    title="Submitted Date"
                    selectedDate={filter?.submitted_date}
                    setSelectedDate={(date) =>
                      setFilter((prev) => ({ ...prev, submitted_date: format(new Date(date), 'yyyy-MM-dd') }))
                    }
                    className="fmtm-text-grey-700 fmtm-text-sm !fmtm-mb-0 fmtm-w-full"
                  />
                </div>
                <div className={`${windowSize.width < 500 ? 'fmtm-w-full' : 'fmtm-w-[11rem]'}`}>
                  <p className={`fmtm-text-grey-700 fmtm-text-sm fmtm-font-semibold !fmtm-bg-transparent`}>
                    Submitted By
                  </p>
                  <div className="fmtm-border fmtm-border-gray-300 sm:fmtm-w-fit fmtm-flex fmtm-bg-white fmtm-items-center fmtm-px-1">
                    <input
                      type="search"
                      className="fmtm-h-[1.9rem] fmtm-p-2 fmtm-w-full fmtm-outline-none"
                      placeholder="Search User"
                      onChange={(e) => {
                        setSubmittedBy(e.target.value);
                      }}
                    ></input>
                    <i className="material-icons fmtm-text-[#9B9999] fmtm-cursor-pointer">search</i>
                  </div>
                </div>
                <Button
                  btnText="Reset Filter"
                  btnType="other"
                  className={`${
                    submissionTableDataLoading || submissionFormFieldsLoading ? '' : 'fmtm-bg-white'
                  } !fmtm-text-base !fmtm-font-bold !fmtm-rounded`}
                  onClick={clearFilters}
                  disabled={submissionTableDataLoading || submissionFormFieldsLoading}
                />
              </div>
            </DropdownMenuContent>
          </DropdownMenu>
          <div className="fmtm-flex fmtm-gap-2">
            <button
              className={`fmtm-px-2 fmtm-py-1 fmtm-flex fmtm-items-center fmtm-w-fit fmtm-rounded fmtm-gap-2 fmtm-duration-150 fmtm-bg-primaryRed hover:fmtm-bg-red-700`}
              onClick={uploadToJOSM}
            >
              <AssetModules.FileDownloadIcon className="fmtm-text-white" style={{ fontSize: '18px' }} />
              <p className="fmtm-text-white fmtm-text-base fmtm-truncate">UPLOAD TO JOSM</p>
            </button>
            <DropdownMenu>
              <DropdownMenuTrigger>
                <button
                  className={`fmtm-px-2 fmtm-py-1 fmtm-flex fmtm-items-center fmtm-w-fit fmtm-rounded fmtm-gap-2 fmtm-duration-150
                    fmtm-bg-primaryRed hover:fmtm-bg-red-700
                  `}
                >
                  <AssetModules.FileDownloadIcon className="fmtm-text-white" style={{ fontSize: '18px' }} />
                  <p className="fmtm-text-white fmtm-text-base">DOWNLOAD</p>
                </button>
              </DropdownMenuTrigger>
              <DropdownMenuContent align="start" className="fmtm-z-[5000] fmtm-bg-white">
                <DropdownMenuItem
                  disabled={downloadSubmissionLoading.type === 'csv' && downloadSubmissionLoading.loading}
                  onSelect={() => handleDownload('csv')}
                >
                  <div className="fmtm-flex fmtm-gap-2 fmtm-items-center">
                    <p className="fmtm-text-base">Download as Csv</p>
                    {downloadSubmissionLoading.type === 'csv' && downloadSubmissionLoading.loading && (
                      <Loader2 className="fmtm-h-4 fmtm-w-4 fmtm-animate-spin fmtm-text-primaryRed" />
                    )}
                  </div>
                </DropdownMenuItem>
                <DropdownMenuItem
                  onSelect={() => handleDownload('json')}
                  disabled={downloadSubmissionLoading.type === 'json' && downloadSubmissionLoading.loading}
                >
                  <div className="fmtm-flex fmtm-gap-2 fmtm-items-center">
                    <p className="fmtm-text-base">Download as Json</p>
                    {downloadSubmissionLoading.type === 'json' && downloadSubmissionLoading.loading && (
                      <Loader2 className="fmtm-h-4 fmtm-w-4 fmtm-animate-spin fmtm-text-primaryRed" />
                    )}
                  </div>{' '}
                </DropdownMenuItem>
              </DropdownMenuContent>
            </DropdownMenu>
          </div>
        </div>
        <div className="fmtm-w-full fmtm-flex fmtm-justify-end xl:fmtm-w-fit fmtm-gap-3">
          <button
            className={`fmtm-px-4 fmtm-py-1 fmtm-flex fmtm-items-center fmtm-w-fit fmtm-rounded fmtm-gap-2 fmtm-duration-150 ${
              submissionTableDataLoading || submissionFormFieldsLoading
                ? 'fmtm-bg-gray-400 fmtm-cursor-not-allowed'
                : 'fmtm-bg-primaryRed hover:fmtm-bg-red-700'
            }`}
            onClick={refreshTable}
            disabled={submissionTableDataLoading || submissionFormFieldsLoading}
          >
            {(submissionTableDataLoading || submissionFormFieldsLoading) && submissionTableRefreshing ? (
              <Loader2 className="fmtm-h-4 fmtm-w-4 fmtm-animate-spin fmtm-text-white" />
            ) : (
              <AssetModules.ReplayIcon className="fmtm-text-white" style={{ fontSize: '18px' }} />
            )}
            <p className="fmtm-text-white fmtm-text-base">REFRESH</p>
          </button>
          {toggleView}
        </div>
      </div>
      {submissionTableDataLoading || submissionFormFieldsLoading ? (
        <SubmissionsTableSkeletonLoader />
      ) : (
        <Table data={submissionTableData?.results || []} flag="dashboard" onRowClick={() => {}} isLoading={false}>
          <TableHeader
            dataField="SN"
            headerClassName="snHeader"
            rowClassName="snRow"
            dataFormat={(row, _, index) => <span>{index + 1}</span>}
          />
          {updatedSubmissionFormFields?.map((field: any): React.ReactNode | null => {
            if (field) {
              return (
                <TableHeader
                  key={field?.path}
                  dataField={field?.name}
                  headerClassName="codeHeader"
                  rowClassName="codeRow"
                  dataFormat={(row) => (
                    <div
                      className="fmtm-w-[7rem] fmtm-overflow-hidden fmtm-truncate"
                      title={getValueByPath(row, field?.path)}
                    >
                      <span className="fmtm-text-[15px]">{getValueByPath(row, field?.path)}</span>
                    </div>
                  )}
                />
              );
            }
            return null;
          })}
          <TableHeader
            dataField="Actions"
            headerClassName="updatedHeader"
            rowClassName="updatedRow"
            dataFormat={(row) => (
              <div className="fmtm-w-[7rem] fmtm-overflow-hidden fmtm-truncate fmtm-text-center">
                <AssetModules.VisibilityOutlinedIcon
                  className="fmtm-text-[#545454] hover:fmtm-text-primaryRed"
                  onClick={() => {
                    navigate(`/project/${encodedId}/tasks/${encodedTaskId}/submission/${row?.meta?.instanceID}`);
                  }}
                />{' '}
                <span className="fmtm-text-primaryRed fmtm-border-[1px] fmtm-border-primaryRed fmtm-mx-1"></span>{' '}
                <AssetModules.CheckOutlinedIcon className="fmtm-text-[#545454]" />{' '}
                <span className="fmtm-text-primaryRed fmtm-border-[1px] fmtm-border-primaryRed fmtm-mx-1"></span>{' '}
                <AssetModules.DeleteIcon className="fmtm-text-[#545454]" />
              </div>
            )}
          />
        </Table>
      )}
      {submissionTableData?.pagination && (
        <div
          style={{ fontFamily: 'BarlowMedium' }}
          className="fmtm-flex fmtm-items-center fmtm-justify-end fmtm-gap-2 sm:fmtm-gap-4"
        >
          <CoreModules.TablePagination
            component="div"
            count={submissionTableData?.pagination?.total}
            page={submissionTableData?.pagination?.page - 1}
            onPageChange={handleChangePage}
            rowsPerPage={submissionTableData?.pagination?.per_page}
            rowsPerPageOptions={[]}
            backIconButtonProps={{
              disabled:
                submissionTableDataLoading || submissionFormFieldsLoading || !submissionTableData?.pagination?.prev_num,
            }}
            nextIconButtonProps={{
              disabled:
                submissionTableDataLoading || submissionFormFieldsLoading || !submissionTableData?.pagination?.next_num,
            }}
            sx={{
              '&.MuiTablePagination-root': {
                display: 'flex',
                justifyContent: 'flex-end',
              },
              '& .MuiOutlinedInput-root': {
                '&.Mui-focused fieldset': {
                  borderColor: 'black',
                },
              },
              '&.Mui-focused .MuiFormLabel-root-MuiInputLabel-root': {
                color: 'black',
              },
              '.MuiTablePagination-spacer': { display: 'none' },
              '.MuiTablePagination-actions': {
                display: 'flex',
                '.MuiIconButton-root': { width: '30px', height: '30px' },
              },
            }}
            onRowsPerPageChange={() => {}}
          />
          <p className="fmtm-text-sm">Jump to</p>
          <input
            type="number"
            className={`fmtm-border-[1px] fmtm-border-[#E7E2E2] fmtm-text-sm fmtm-rounded-sm fmtm-w-11 fmtm-outline-none ${
              submissionTableDataLoading || (submissionFormFieldsLoading && 'fmtm-cursor-not-allowed')
            }`}
            onKeyDown={(e) => {
              if (e.currentTarget.value) {
                handleChangePage(e, parseInt(e.currentTarget.value) - 1);
              }
            }}
            disabled={submissionTableDataLoading || submissionFormFieldsLoading}
          />
        </div>
      )}
    </div>
  );
};

export default SubmissionsTable;<|MERGE_RESOLUTION|>--- conflicted
+++ resolved
@@ -16,11 +16,8 @@
 import { DropdownMenu, DropdownMenuContent, DropdownMenuItem, DropdownMenuTrigger } from '@/components/common/Dropdown';
 import { ConvertXMLToJOSM, getDownloadProjectSubmission, getDownloadProjectSubmissionJson } from '@/api/task';
 import { Modal } from '../common/Modal';
-<<<<<<< HEAD
 import { useNavigate, useSearchParams } from 'react-router-dom';
 import filterParams from '@/utilfunctions/filterParams';
-=======
->>>>>>> 68937fd5
 
 type filterType = {
   task_id: string | null;
@@ -222,14 +219,11 @@
     }
   };
 
-<<<<<<< HEAD
   useEffect(() => {
     const filteredParams = filterParams(filter);
     setSearchParams({ tab: 'table', ...filteredParams });
   }, [filter]);
 
-=======
->>>>>>> 68937fd5
   return (
     <div className="">
       <Modal
@@ -277,11 +271,7 @@
                     value={filter?.task_id?.toString() || null}
                     valueKey="task_id"
                     label="task_id"
-<<<<<<< HEAD
                     onValueChange={(value) => value && setFilter((prev) => ({ ...prev, task_id: value.toString() }))}
-=======
-                    onValueChange={(value) => value && setFilter((prev) => ({ ...prev, task_id: +value }))}
->>>>>>> 68937fd5
                     className="fmtm-text-grey-700 fmtm-text-sm !fmtm-mb-0 fmtm-bg-white"
                   />
                 </div>
