--- conflicted
+++ resolved
@@ -53,11 +53,11 @@
             )}
             <CoreModules.Stack
               className="mainview"
-<<<<<<< HEAD
-              sx={{ height: windowSize.width <= 599 ? '90vh' : '92vh', overflow: 'auto', p: '1.3rem' }}
-=======
-              sx={{ height: popupInParams ? '100vh' : windowSize.width <= 599 ? '90vh' : '92vh', overflow: 'auto' }}
->>>>>>> 5185783e
+              sx={{
+                height: popupInParams ? '100vh' : windowSize.width <= 599 ? '90vh' : '92vh',
+                overflow: 'auto',
+                p: '1.3rem',
+              }}
             >
               <CoreModules.Outlet />
               {/* Footer */}
