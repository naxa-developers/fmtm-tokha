import React, { useState } from 'react';
import SwipeableDrawer from '@mui/material/SwipeableDrawer';
import Button from '@/components/common/Button';
import CoreModules from '@/shared/CoreModules';
import AssetModules from '@/shared/AssetModules';
import { NavLink } from 'react-router-dom';
import { revokeCookie } from '@/utilfunctions/login';
import { CommonActions } from '@/store/slices/CommonSlice';
import { LoginActions } from '@/store/slices/LoginSlice';
import { ProjectActions } from '@/store/slices/ProjectSlice';
import DebugConsole from '@/utilities/DebugConsole';
import { useAppSelector } from '@/types/reduxTypes';

type customDrawerType = {
  open: boolean;
  size: { width: number; height: number };
  type: string;
  onClose: () => void;
  setOpen: (open: boolean) => void;
};

const MenuItems = [
  {
    name: 'Explore Projects',
    ref: '/',
    isExternalLink: false,
    isActive: true,
  },
  {
    name: 'Manage Organizations',
    ref: '/organisation',
    isExternalLink: false,
    isActive: true,
  },
  {
    name: 'Manage Category',
    ref: '/',
    isExternalLink: false,
    isActive: true,
  },
  {
    name: 'My Contributions',
    ref: 'TBD',
    isExternalLink: false,
    isActive: false,
  },
  {
    name: 'Learn',
    ref: 'https://hotosm.github.io/fmtm',
    isExternalLink: true,
    isActive: true,
  },
  {
    name: 'About',
    ref: 'https://docs.fmtm.dev/About/',
    isExternalLink: true,
    isActive: true,
  },
  {
    name: 'Support',
    ref: 'https://github.com/hotosm/fmtm/issues/',
    isExternalLink: true,
    isActive: true,
  },
  {
    name: 'Download Custom ODK Collect',
    ref: 'https://github.com/hotosm/odkcollect/releases/download/v2024.2.4-entity-select/ODK-Collect-v2024.2.4-entity-select.apk',
    isExternalLink: true,
    isActive: true,
  },
];

export default function CustomDrawer({ open, size, type, onClose, setOpen }: customDrawerType) {
  const dispatch = CoreModules.useAppDispatch();

  const defaultTheme = useAppSelector((state) => state.theme.hotTheme);
  const [showDebugConsole, setShowDebugConsole] = useState(false);
  const authDetails = CoreModules.useAppSelector((state) => state.login.authDetails);

  const onMouseEnter = (event: React.MouseEvent<HTMLElement>) => {
    const targetElement = event.target as HTMLElement;
    const element = document.getElementById(`text${targetElement.id}`);
    if (element) element.style.color = defaultTheme.palette.error.main;
  };

  const onMouseLeave = (event: React.MouseEvent<HTMLElement>) => {
    const targetElement = event.target as HTMLElement;
    const element = document.getElementById(`text${targetElement.id}`);
    if (element) element.style.color = defaultTheme.palette.info.main;
  };

  const Drawerstyles = {
    list: {
      width: type === 'xs' || type === 'sm' ? size.width - 48 : 350,
    },
    outlineBtn: {
      padding: 8,
      width: '100%',
      marginTop: '4%',
      borderRadius: 7,
      fontFamily: defaultTheme.typography.subtitle2.fontFamily,
    },
    containedBtn: {
      padding: 8,
      width: '100%',
      marginTop: '0.7%',
      borderRadius: 7,
      fontFamily: defaultTheme.typography.subtitle2.fontFamily,
    },
  };

<<<<<<< HEAD
  const MenuItems = [
    {
      name: 'Explore Projects',
      ref: '/',
      isExternalLink: false,
      isActive: true,
    },
    {
      name: 'Manage Organizations',
      ref: '/organisation',
      isExternalLink: false,
      isActive: true,
    },
    {
      name: 'Manage Category',
      ref: '/',
      isExternalLink: false,
      isActive: true,
    },
    {
      name: 'My Contributions',
      ref: 'TBD',
      isExternalLink: false,
      isActive: false,
    },
    {
      name: 'Learn',
      ref: 'https://hotosm.github.io/fmtm',
      isExternalLink: true,
      isActive: true,
    },
    {
      name: 'About',
      ref: 'https://docs.fmtm.dev/About/',
      isExternalLink: true,
      isActive: true,
    },
    {
      name: 'Support',
      ref: 'https://github.com/hotosm/fmtm/issues/',
      isExternalLink: true,
      isActive: true,
    },
    {
      name: 'Download Custom ODK Collect',
      ref: 'https://github.com/hotosm/odkcollect/releases/download/v2024.2.0-signed/ODK-Collect-v2024.2.0-signed.apk',
      isExternalLink: true,
      isActive: true,
    },
  ];

=======
>>>>>>> 8d08d2a4
  const handleOnSignOut = async () => {
    setOpen(false);
    try {
      await revokeCookie();
      dispatch(LoginActions.signOut());
      dispatch(ProjectActions.clearProjects([]));
    } catch {
      dispatch(
        CommonActions.SetSnackBar({
          open: true,
          message: 'Failed to sign out.',
          variant: 'error',
          duration: 2000,
        }),
      );
    }
  };

  return (
    <div>
      <DebugConsole showDebugConsole={showDebugConsole} setShowDebugConsole={setShowDebugConsole} />
      <React.Fragment>
        <SwipeableDrawer swipeAreaWidth={0} onOpen={onClose} anchor={'right'} open={open} onClose={onClose}>
          <CoreModules.Stack sx={{ display: 'flex', flexDirection: 'column', padding: 3 }}>
            <CoreModules.Stack sx={{ width: 50, borderRadius: '50%', marginLeft: '0.7%' }}>
              <CoreModules.IconButton
                size="large"
                aria-label="show more"
                aria-haspopup="true"
                onClick={onClose}
                color="info"
              >
                <AssetModules.CloseIcon />
              </CoreModules.IconButton>
            </CoreModules.Stack>

            <CoreModules.Divider color={'info'} sx={{ display: { xs: 'block', md: 'none' } }} />
            {authDetails && (
              <CoreModules.Stack
                direction={'row'}
                className="fmtm-justify-center fmtm-items-center fmtm-my-2"
                ml={'3%'}
                spacing={1}
              >
                {authDetails['profile_img'] !== 'null' && authDetails['profile_img'] ? (
                  <CoreModules.Stack
                    className="fmtm-w-7 fmtm-h-7 fmtm-flex fmtm-items-center fmtm-justify-center fmtm-overflow-hidden fmtm-rounded-full fmtm-border-[1px]"
                    sx={{ display: { xs: 'block', md: 'none' }, mt: '3%' }}
                  >
                    <img src={authDetails['profile_img']} alt="Profile Picture" />
                  </CoreModules.Stack>
                ) : (
                  <AssetModules.PersonIcon color="success" sx={{ display: { xs: 'block', md: 'none' }, mt: '1%' }} />
                )}
                <CoreModules.Typography
                  variant="subtitle2"
                  color={'info'}
                  noWrap
                  sx={{ display: { xs: 'block', md: 'none' } }}
                  className="fmtm-w-fit"
                >
                  {authDetails['username']}
                </CoreModules.Typography>
              </CoreModules.Stack>
            )}
            <CoreModules.Divider color={'info'} sx={{ display: { xs: 'block', md: 'none' } }} />
            <CoreModules.List sx={Drawerstyles.list} component="nav" aria-label="mailStack folders">
              {MenuItems.filter((menuItem) => menuItem.isActive).map((menuDetails, index) =>
                menuDetails.isExternalLink ? (
                  <a
                    target="_blank"
                    rel="noopener noreferrer"
                    key={index}
                    href={menuDetails.ref}
                    style={{
                      textDecoration: 'inherit',
                      color: 'inherit',
                      fontFamily: 'inherit',
                      fontWeight: 400,
                      fontSize: '1.01587rem',
                      background: '#000000',
                      opacity: 0.8,
                    }}
                  >
                    <CoreModules.ListItem
                      id={index.toString()}
                      onMouseEnter={onMouseEnter}
                      onMouseLeave={onMouseLeave}
                      key={index}
                    >
                      <CoreModules.ListItemText id={`text${index}`} primary={menuDetails.name} />
                    </CoreModules.ListItem>
                  </a>
                ) : (
                  <NavLink
                    key={index}
                    to={menuDetails.ref}
                    className={`fmtm-no-underline fmtm-text-inherit fmtm-opacity-80 ${
                      menuDetails.name === 'Explore Projects' || menuDetails.name === 'Manage Organizations'
                        ? 'lg:fmtm-hidden'
                        : ''
                    }`}
                  >
                    <CoreModules.ListItem
                      id={index.toString()}
                      onMouseEnter={onMouseEnter}
                      onMouseLeave={onMouseLeave}
                      key={index}
                    >
                      <CoreModules.ListItemText id={`text${index}`} primary={menuDetails.name} />
                    </CoreModules.ListItem>
                  </NavLink>
                ),
              )}
              {import.meta.env.MODE === 'development' && (
                <Button onClick={() => setShowDebugConsole(true)} btnText="Open Console" btnType="secondary" />
              )}
              <div className="fmtm-ml-4 fmtm-mt-2 lg:fmtm-hidden">
                {authDetails ? (
                  <div
                    className="fmtm-text-[#d73e3e] hover:fmtm-text-[#d73e3e] fmtm-cursor-pointer fmtm-opacity-80"
                    onClick={handleOnSignOut}
                  >
                    Sign Out
                  </div>
                ) : (
                  <div
                    className="fmtm-text-[#44546a] hover:fmtm-text-[#d73e3e] fmtm-cursor-pointer fmtm-opacity-80"
                    onClick={() => {
                      onClose();
                      dispatch(LoginActions.setLoginModalOpen(true));
                    }}
                  >
                    Sign In
                  </div>
                )}
              </div>
            </CoreModules.List>
          </CoreModules.Stack>
        </SwipeableDrawer>
      </React.Fragment>
    </div>
  );
}<|MERGE_RESOLUTION|>--- conflicted
+++ resolved
@@ -109,60 +109,6 @@
     },
   };
 
-<<<<<<< HEAD
-  const MenuItems = [
-    {
-      name: 'Explore Projects',
-      ref: '/',
-      isExternalLink: false,
-      isActive: true,
-    },
-    {
-      name: 'Manage Organizations',
-      ref: '/organisation',
-      isExternalLink: false,
-      isActive: true,
-    },
-    {
-      name: 'Manage Category',
-      ref: '/',
-      isExternalLink: false,
-      isActive: true,
-    },
-    {
-      name: 'My Contributions',
-      ref: 'TBD',
-      isExternalLink: false,
-      isActive: false,
-    },
-    {
-      name: 'Learn',
-      ref: 'https://hotosm.github.io/fmtm',
-      isExternalLink: true,
-      isActive: true,
-    },
-    {
-      name: 'About',
-      ref: 'https://docs.fmtm.dev/About/',
-      isExternalLink: true,
-      isActive: true,
-    },
-    {
-      name: 'Support',
-      ref: 'https://github.com/hotosm/fmtm/issues/',
-      isExternalLink: true,
-      isActive: true,
-    },
-    {
-      name: 'Download Custom ODK Collect',
-      ref: 'https://github.com/hotosm/odkcollect/releases/download/v2024.2.0-signed/ODK-Collect-v2024.2.0-signed.apk',
-      isExternalLink: true,
-      isActive: true,
-    },
-  ];
-
-=======
->>>>>>> 8d08d2a4
   const handleOnSignOut = async () => {
     setOpen(false);
     try {
