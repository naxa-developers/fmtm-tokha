# Copyright (c) 2023 Humanitarian OpenStreetMap Team
#
# This file is part of FMTM.
#
#     FMTM is free software: you can redistribute it and/or modify
#     it under the terms of the GNU General Public License as published by
#     the Free Software Foundation, either version 3 of the License, or
#     (at your option) any later version.
#
#     FMTM is distributed in the hope that it will be useful,
#     but WITHOUT ANY WARRANTY; without even the implied warranty of
#     MERCHANTABILITY or FITNESS FOR A PARTICULAR PURPOSE.  See the
#     GNU General Public License for more details.
#
#     You should have received a copy of the GNU General Public License
#     along with FMTM.  If not, see <https:#www.gnu.org/licenses/>.
#
import json

from fastapi import APIRouter, Depends, HTTPException
from fastapi.responses import JSONResponse
from loguru import logger as log
from sqlalchemy import (
    column,
    select,
    table,
)
from sqlalchemy.orm import Session
from sqlalchemy.sql import text

from ..central import central_crud
from ..db import database
from ..projects import project_crud, project_schemas

router = APIRouter(
    prefix="/central",
    tags=["central"],
    dependencies=[Depends(database.get_db)],
    responses={404: {"description": "Not found"}},
)


@router.get("/projects")
async def list_projects():
    """List projects in ODK Central.

    Returns:
        A dictionary containing a list of projects in ODK Central.
    """
    # TODO update for option to pass credentials by user
    projects = central_crud.list_odk_projects()
    if projects is None:
        return {"message": "No projects found"}
    return JSONResponse(content={"projects": projects})


@router.get("/appuser")
async def create_appuser(
    project_id: int,
    name: str,
    db: Session = Depends(database.get_db),
):
    """Create an app-user in ODK Central.

    Args:
        project_id (int): The ID of the project to create an app-user for.
        name (str): The name of the app-user to create.
        db (Session, optional): The database session. Injected by FastAPI.

    Returns:
        The result of creating an app-user in ODK Central.
    """
    appuser = central_crud.create_appuser(project_id, name=name)
    # tasks = tasks_crud.update_qrcode(db, task_id, qrcode['id'])
    return project_crud.create_qrcode(db, project_id, appuser.get("token"), name)


# @router.get("/list_submissions")
# async def list_submissions(project_id: int):
#     """List the submissions data from Central"""
#     submissions = central_crud.list_submissions(project_id)
#     log.info("/central/list_submissions is Unimplemented!")
#     return {"data": submissions}


@router.get("/list-forms")
async def get_form_lists(
    db: Session = Depends(database.get_db), skip: int = 0, limit: int = 100
):
<<<<<<< HEAD
    """Retrieve a list of XForms from a database.
=======
    """This function retrieves a list of XForms from a database,
    with the option to skip a certain number of records and limit the number of records returned.


    Parameters:
    skip:int: the number of records to skip before starting to retrieve records. Defaults to 0 if not provided.
    limit:int: the maximum number of records to retrieve. Defaults to 10 if not provided.
>>>>>>> 007f1e13

    Args:
        db (Session, optional): The database session. Injected by FastAPI.
        skip (int, optional): The number of records to skip before returning results. Defaults to 0.
        limit (int, optional): The maximum number of records to return. Defaults to 100.

    Returns:
        A list of dictionaries containing the ID and title of each XForm record retrieved from the database.
    """
    forms = central_crud.get_form_list(db, skip, limit)
    return forms


@router.get("/download_submissions")
async def download_submissions(
    project_id: int,
    db: Session = Depends(database.get_db),
):
    """Download submissions data from ODK Central.

    Args:
        project_id (int): The ID of the project to download submissions data for.
        db (Session, optional): The database session. Injected by FastAPI.

    Returns:
        A dictionary containing the downloaded submissions data from ODK Central for the specified project.
    """
    project = table(
        "projects",
        column("project_name_prefix"),
        column("xform_title"),
        column("id"),
        column("odkid"),
    )
    where = f"id={project_id}"
    sql = select(project).where(text(where))
    result = db.execute(sql)
    first = result.first()
    if not first:
        return {"error": "No such project!"}
    # FIXME: this should be configurable
    tmp = "/tmp"
    filespec = f"{tmp}/{first.project_name_prefix}_{first.xform_title}"

    xforms = central_crud.list_odk_xforms(first.odkid)
    submissions = list()
    for xform in xforms:
        data = central_crud.download_submissions(first.odkid, xform["xmlFormId"])
        # An empty submissions only has the CSV headers
        # headers = data[0]
        if len(submissions) == 0:
            submissions.append(data[0])
        if len(data) >= 2:
            for entry in range(1, len(data)):
                submissions.append(data[entry])

    result = central_crud.convert_csv(filespec, submissions)
    return {"data": result}


@router.get("/list-submissions")
async def list_submissions(
    project_id: int,
    xml_form_id: str = None,
    db: Session = Depends(database.get_db),
<<<<<<< HEAD
    ):
    """List submissions data from ODK Central.

    Args:
        project_id (int): The ID of the project to list submissions data for.
        xml_form_id (str, optional): The ID of the XML form to list submissions data for. Defaults to None.
        db (Session, optional): The database session. Injected by FastAPI.

    Returns:
        A list of submissions data from ODK Central for the specified parameters.
    """    
=======
):
>>>>>>> 007f1e13
    try:
        project = table(
            "projects",
            column("project_name_prefix"),
            column("xform_title"),
            column("id"),
            column("odkid"),
        )
        where = f"id={project_id}"
        sql = select(project).where(text(where))
        result = db.execute(sql)
        first = result.first()
        if not first:
            return {"error": "No such project!"}

        submissions = list()

        if not xml_form_id:
            xforms = central_crud.list_odk_xforms(first.odkid)

            for xform in xforms:
                try:
                    data = central_crud.download_submissions(
                        first.odkid, xform["xml_form_id"], None, False
                    )
                except Exception:
                    continue
                if len(submissions) == 0:
                    submissions.append(json.loads(data[0]))
                if len(data) >= 2:
                    for entry in range(1, len(data)):
                        submissions.append(json.loads(data[entry]))
        else:
            data = central_crud.download_submissions(first.odkid, xml_form_id)
            if len(submissions) == 0:
                submissions.append(json.loads(data[0]))
            if len(data) >= 2:
                for entry in range(1, len(data)):
                    submissions.append(json.loads(data[entry]))

        return submissions
    except Exception as e:
        log.error(e)
        raise HTTPException(status_code=500, detail=str(e)) from e


@router.get("/submission")
async def get_submission(
    project_id: int,
    xmlFormId: str = None,
    submission_id: str = None,
    db: Session = Depends(database.get_db),
):
    """Retrieve submission data from ODK Central.

    Args:
        project_id (int): The ID of the project to retrieve submission data for.
        xmlFormId (str, optional): The ID of the XML form to retrieve submission data for. Defaults to None.
        submission_id (str, optional): The ID of a specific submission to retrieve. Defaults to None.
        db (Session, optional): The database session. Injected by FastAPI.

    Returns:
        A list of submission data from ODK Central for the specified parameters.

    Raises:
        HTTPException: If there is an error retrieving submission data from ODK Central.
    """
    try:
        """Download the submissions data from Central."""
        project = table(
            "projects",
            column("project_name_prefix"),
            column("xform_title"),
            column("id"),
            column("odkid"),
            column("odk_central_url"),
            column("odk_central_user"),
            column("odk_central_password"),
        )
        where = f"id={project_id}"
        sql = select(project).where(text(where))
        result = db.execute(sql)
        first = result.first()
        if not first:
            return {"error": "No such project!"}

        # ODK Credentials
        odk_credentials = project_schemas.ODKCentral(
            odk_central_url=first.odk_central_url,
            odk_central_user=first.odk_central_user,
            odk_central_password=first.odk_central_password,
        )

        submissions = list()

        if xmlFormId and submission_id:
            data = central_crud.download_submissions(
                first.odkid, xmlFormId, submission_id, True, odk_credentials
            )
            if len(submissions) == 0:
                submissions.append(json.loads(data[0]))
            if len(data) >= 2:
                for entry in range(1, len(data)):
                    submissions.append(json.loads(data[entry]))

        else:
            if not xmlFormId:
                xforms = central_crud.list_odk_xforms(first.odkid)
                for xform in xforms:
                    try:
                        data = central_crud.download_submissions(
                            first.odkid,
                            xform["xml_form_id"],
                            None,
                            True,
                            odk_credentials,
                        )
                    except Exception:
                        continue
                    if len(submissions) == 0:
                        submissions.append(json.loads(data[0]))
                    if len(data) >= 2:
                        for entry in range(1, len(data)):
                            submissions.append(json.loads(data[entry]))
            else:
                data = central_crud.download_submissions(first.odkid, xmlFormId)
                if len(submissions) == 0:
                    submissions.append(json.loads(data[0]))
                if len(data) >= 2:
                    for entry in range(1, len(data)):
                        submissions.append(json.loads(data[entry]))

        return submissions
    except Exception as e:
        log.error(e)
        raise HTTPException(status_code=500, detail=str(e)) from e


# @router.get("/upload")
# async def upload_project_files(
#         project_id: int,
#         filespec: str
# ):
#     """Upload the XForm and data files to Central"""
#     log.warning("/central/upload is Unimplemented!")
#     return {"message": "Hello World from /central/upload"}


# @router.get("/download")
# async def download_project_files(
#     project_id: int,
#     type: central_schemas.CentralFileType
# ):
#     """Download the project data files from Central. The filespec is
#     a string that can contain multiple filenames separated by a comma.
#     """
#     # FileResponse("README.md")
#     # xxx = central_crud.does_central_exist()
#     log.warning("/central/download is Unimplemented!")
#     return {"message": "Hello World from /central/download"}<|MERGE_RESOLUTION|>--- conflicted
+++ resolved
@@ -87,9 +87,6 @@
 async def get_form_lists(
     db: Session = Depends(database.get_db), skip: int = 0, limit: int = 100
 ):
-<<<<<<< HEAD
-    """Retrieve a list of XForms from a database.
-=======
     """This function retrieves a list of XForms from a database,
     with the option to skip a certain number of records and limit the number of records returned.
 
@@ -97,7 +94,6 @@
     Parameters:
     skip:int: the number of records to skip before starting to retrieve records. Defaults to 0 if not provided.
     limit:int: the maximum number of records to retrieve. Defaults to 10 if not provided.
->>>>>>> 007f1e13
 
     Args:
         db (Session, optional): The database session. Injected by FastAPI.
@@ -163,21 +159,7 @@
     project_id: int,
     xml_form_id: str = None,
     db: Session = Depends(database.get_db),
-<<<<<<< HEAD
-    ):
-    """List submissions data from ODK Central.
-
-    Args:
-        project_id (int): The ID of the project to list submissions data for.
-        xml_form_id (str, optional): The ID of the XML form to list submissions data for. Defaults to None.
-        db (Session, optional): The database session. Injected by FastAPI.
-
-    Returns:
-        A list of submissions data from ODK Central for the specified parameters.
-    """    
-=======
-):
->>>>>>> 007f1e13
+):
     try:
         project = table(
             "projects",
