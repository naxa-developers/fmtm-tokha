--- conflicted
+++ resolved
@@ -12,15 +12,9 @@
 import { createPopup } from '../../utilfunctions/createPopup';
 
 const ProjectDetailsForm: React.FC = () => {
-<<<<<<< HEAD
-  const [openOrganizationModal, setOpenOrganizationModal] = useState(false);
-
   const defaultTheme: any = CoreModules.useAppSelector((state) => state.theme.hotTheme);
   // // const state:any = CoreModules.useAppSelector(state=>state.project.projectData)
-=======
-  const defaultTheme: any = CoreModules.useSelector<any>((state) => state.theme.hotTheme);
-  // // const state:any = useSelector<any>(state=>state.project.projectData)
->>>>>>> 400e06ab
+
   // // console.log('state main :',state)
 
   // const { type } = windowDimention();
